--- conflicted
+++ resolved
@@ -4,11 +4,8 @@
 ;;; Copyright © 2016 Jan Nieuwenhuizen <janneke@gnu.org>
 ;;; Copyright © 2016 Manolis Fragkiskos Ragkousis <manolis837@gmail.com>
 ;;; Copyright © 2018 Tobias Geerinckx-Rice <me@tobias.gr>
-<<<<<<< HEAD
 ;;; Copyright © 2019 Marius Bakke <mbakke@fastmail.com>
-=======
 ;;; Copyright © 2019 Carl Dong <contact@carldong.me>
->>>>>>> 0ccc9a0f
 ;;;
 ;;; This file is part of GNU Guix.
 ;;;
