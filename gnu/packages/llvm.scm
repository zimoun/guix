--- conflicted
+++ resolved
@@ -527,11 +527,7 @@
                    #:patches '("clang-3.8-libc-search-path.patch")))
 
 (define-public llvm-3.7
-<<<<<<< HEAD
-  (package (inherit llvm-3.9.1)
-=======
   (package (inherit llvm-3.8)
->>>>>>> c2d7e800
     (version "3.7.1")
     (source
      (origin
@@ -554,11 +550,7 @@
                    #:patches '("clang-3.5-libc-search-path.patch")))
 
 (define-public llvm-3.6
-<<<<<<< HEAD
-  (package (inherit llvm-3.9.1)
-=======
   (package (inherit llvm-3.7)
->>>>>>> c2d7e800
     (version "3.6.2")
     (source
      (origin
@@ -580,11 +572,7 @@
                    #:patches '("clang-3.5-libc-search-path.patch")))
 
 (define-public llvm-3.5
-<<<<<<< HEAD
-  (package (inherit llvm-3.9.1)
-=======
   (package (inherit llvm-3.6)
->>>>>>> c2d7e800
     (version "3.5.2")
     (source
      (origin
