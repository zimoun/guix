--- conflicted
+++ resolved
@@ -253,19 +253,7 @@
                             (chmod po #o666))
                           (find-files "." "\\.po$"))
 
-<<<<<<< HEAD
-                (zero? (system* "sh" "bootstrap"))))))))
-      (native-inputs
-       `(("autoconf" ,(autoconf-wrapper))
-         ("automake" ,automake)
-         ("gettext" ,gettext-minimal)
-         ("texinfo" ,texinfo)
-         ("graphviz" ,graphviz)
-         ("help2man" ,help2man)
-         ,@(package-native-inputs guix-0.11.0))))))
-=======
                 (zero? (system* "sh" "bootstrap")))))))))))
->>>>>>> b89cbf58
 
 (define-public guix guix-devel)
 
