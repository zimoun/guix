--- conflicted
+++ resolved
@@ -203,32 +203,7 @@
               (sha256
                (base32
                 "1f5540g0ja1nx3ddd3ywn77xc81ssrxpq8n3gyb9sabyq2b4xda2"))))
-<<<<<<< HEAD
-    (build-system trivial-build-system)
-    (arguments
-     `(#:modules ((guix build utils))
-       #:builder (begin
-                   (use-modules (guix build utils)
-                                (srfi srfi-26))
-
-                   (let ((PATH     (string-append (assoc-ref %build-inputs
-                                                             "unzip")
-                                                  "/bin"))
-                         (font-dir (string-append %output
-                                                  "/share/fonts/truetype")))
-                     (setenv "PATH" PATH)
-                     (invoke "unzip" (assoc-ref %build-inputs "source"))
-
-                     (mkdir-p font-dir)
-                     (for-each (lambda (ttf)
-                                 (install-file ttf font-dir))
-                               (find-files "." "\\.ttf$"))
-                     #t))))
-
-    (native-inputs `(("unzip" ,unzip)))
-=======
-    (build-system font-build-system)
->>>>>>> e086d2f6
+    (build-system font-build-system)
     (home-page "http://www.latofonts.com/lato-free-fonts/")
     (synopsis "Lato sans-serif typeface")
     (description
