;;; GNU Guix --- Functional package management for GNU
;;; Copyright © 2013, 2014, 2015, 2016 Ludovic Courtès <ludo@gnu.org>
;;; Copyright © 2013, 2015 Andreas Enge <andreas@enge.fr>
;;; Copyright © 2015 Eric Bavier <bavier@member.fsf.org>
;;; Copyright © 2015 Sou Bunnbu <iyzsong@gmail.com>
;;; Copyright © 2015, 2016, 2017 Ricardo Wurmus <rekado@elephly.net>
;;; Copyright © 2015, 2016, 2017 Mark H Weaver <mhw@netris.org>
;;; Copyright © 2015, 2016 Efraim Flashner <efraim@flashner.co.il>
;;; Copyright © 2015 Raimon Grau <raimonster@gmail.com>
;;; Copyright © 2016 Mathieu Lirzin <mthl@gnu.org>
;;; Copyright © 2016, 2017 Leo Famulari <leo@famulari.name>
;;; Copyright © 2016 Ben Woodcroft <donttrustben@gmail.com>
;;; Copyright © 2016 Jan Nieuwenhuizen <janneke@gnu.org>
;;; Copyright © 2016, 2017 ng0 <contact.ng0@cryptolab.net>
;;; Copyright © 2016 Tobias Geerinckx-Rice <me@tobias.gr>
;;; Copyright © 2016, 2017 Marius Bakke <mbakke@fastmail.com>
;;; Copyright © 2017 Adriano Peluso <catonano@gmail.com>
;;; Copyright © 2017 Gregor Giesen <giesen@zaehlwerk.net>
;;;
;;; This file is part of GNU Guix.
;;;
;;; GNU Guix is free software; you can redistribute it and/or modify it
;;; under the terms of the GNU General Public License as published by
;;; the Free Software Foundation; either version 3 of the License, or (at
;;; your option) any later version.
;;;
;;; GNU Guix is distributed in the hope that it will be useful, but
;;; WITHOUT ANY WARRANTY; without even the implied warranty of
;;; MERCHANTABILITY or FITNESS FOR A PARTICULAR PURPOSE.  See the
;;; GNU General Public License for more details.
;;;
;;; You should have received a copy of the GNU General Public License
;;; along with GNU Guix.  If not, see <http://www.gnu.org/licenses/>.

(define-module (gnu packages xml)
  #:use-module (gnu packages)
  #:use-module (gnu packages autotools)
  #:use-module (gnu packages compression)
  #:use-module (gnu packages gnupg)
  #:use-module (gnu packages perl)
  #:use-module (gnu packages python)
  #:use-module (gnu packages tls)
  #:use-module (gnu packages web)
  #:use-module ((guix licenses) #:prefix license:)
  #:use-module (guix packages)
  #:use-module (guix download)
  #:use-module (guix build-system ant)
  #:use-module (guix build-system cmake)
  #:use-module (guix build-system gnu)
  #:use-module (guix build-system perl)
  #:use-module (guix build-system python)
  #:use-module (gnu packages linux)
  #:use-module (gnu packages pkg-config))

(define-public expat
  (package
    (name "expat")
    (version "2.2.1")
    (source (origin
             (method url-fetch)
             (uri (string-append "mirror://sourceforge/expat/expat/"
                                 version "/expat-" version ".tar.bz2"))
             (sha256
              (base32
               "11c8jy1wvllvlk7xdc5cm8hdhg0hvs8j0aqy6s702an8wkdcls0q"))))
    (build-system gnu-build-system)
    (home-page "http://www.libexpat.org/")
    (synopsis "Stream-oriented XML parser library written in C")
    (description
     "Expat is an XML parser library written in C.  It is a
stream-oriented parser in which an application registers handlers for
things the parser might find in the XML document (like start tags).")
    (license license:expat)))

<<<<<<< HEAD
=======
(define expat-2.2.1  ; Fixes CVE-2017-9233, CVE-2016-9063 and other issues.
  (package
    (inherit expat)
    (version "2.2.1")
    (source (origin
             (method url-fetch)
             (uri (string-append "mirror://sourceforge/expat/expat/"
                                 version "/expat-" version ".tar.bz2"))
             (sha256
              (base32
               "11c8jy1wvllvlk7xdc5cm8hdhg0hvs8j0aqy6s702an8wkdcls0q"))))))

(define-public libebml
  (package
    (name "libebml")
    (version "1.3.4")
    (source
     (origin
       (method url-fetch)
       (uri (string-append "https://dl.matroska.org/downloads/"
                           name "/" name "-" version ".tar.bz2"))
       (sha256
        (base32
         "11zka6z9ncywyjr1gfm5cnii33ln7y3w6s86kiacchip2g7kw3f5"))))
    (build-system gnu-build-system)
    (home-page "https://www.matroska.org")
    (synopsis "C++ libary to parse EBML files")
    (description "libebml is a C++ library to read and write EBML (Extensible
Binary Meta Language) files.  EBML was designed to be a simplified binary
extension of XML for the purpose of storing and manipulating data in a
hierarchical form with variable field lengths.")
    (license license:lgpl2.1)))

>>>>>>> 61adfb00
(define-public libxml2
  (package
    (name "libxml2")
    (version "2.9.4")
    (source (origin
             (method url-fetch)
             (uri (string-append "ftp://xmlsoft.org/libxml2/libxml2-"
                                 version ".tar.gz"))
             (patches (search-patches "libxml2-CVE-2016-4658.patch"
                                      "libxml2-CVE-2016-5131.patch"))
             (sha256
              (base32
               "0g336cr0bw6dax1q48bblphmchgihx9p1pjmxdnrd6sh3qci3fgz"))))
    (build-system gnu-build-system)
    (home-page "http://www.xmlsoft.org/")
    (synopsis "C parser for XML")
    (propagated-inputs `(("zlib" ,zlib))) ; libxml2.la says '-lz'.
    (native-inputs `(("perl" ,perl)))
    ;; $XML_CATALOG_FILES lists 'catalog.xml' files found in under the 'xml'
    ;; sub-directory of any given package.
    (native-search-paths (list (search-path-specification
                                (variable "XML_CATALOG_FILES")
                                (separator " ")
                                (files '("xml"))
                                (file-pattern "^catalog\\.xml$")
                                (file-type 'regular))))
    (search-paths native-search-paths)
    (description
     "Libxml2 is the XML C parser and toolkit developed for the Gnome
project (but it is usable outside of the Gnome platform).")
    (license license:x11)))

(define-public python-libxml2
  (package (inherit libxml2)
    (name "python-libxml2")
    (build-system python-build-system)
    (arguments
     `(;; XXX: Tests are specified in 'Makefile.am', but not in 'setup.py'.
       #:tests? #f
       #:phases
       (modify-phases %standard-phases
         (add-before
          'build 'configure
          (lambda* (#:key inputs #:allow-other-keys)
            (chdir "python")
            (let ((glibc   (assoc-ref inputs ,(if (%current-target-system)
                                                  "cross-libc" "libc")))
                  (libxml2 (assoc-ref inputs "libxml2")))
              (substitute* "setup.py"
                ;; For 'libxml2/libxml/tree.h'.
                (("ROOT = r'/usr'")
                 (format #f "ROOT = r'~a'" libxml2))
                ;; For 'iconv.h'.
                (("/opt/include")
                 (string-append glibc "/include")))))))))
    (inputs `(("libxml2" ,libxml2)))
    (synopsis "Python bindings for the libxml2 library")))

(define-public python2-libxml2
  (package-with-python2 python-libxml2))

(define-public libxslt
  (package
    (name "libxslt")
    (version "1.1.29")
    (source (origin
             (method url-fetch)
             (uri (string-append "ftp://xmlsoft.org/libxslt/libxslt-"
                                 version ".tar.gz"))
             (patches (search-patches "libxslt-CVE-2016-4738.patch"))
             (sha256
              (base32
               "1klh81xbm9ppzgqk339097i39b7fnpmlj8lzn8bpczl3aww6x5xm"))
             (patches (search-patches "libxslt-generated-ids.patch"))))
    (build-system gnu-build-system)
    (home-page "http://xmlsoft.org/XSLT/index.html")
    (synopsis "C library for applying XSLT stylesheets to XML documents")
    (inputs `(("libgcrypt" ,libgcrypt)
              ("libxml2" ,libxml2)
              ("python" ,python-minimal-wrapper)
              ("zlib" ,zlib)))
    (description
     "Libxslt is an XSLT C library developed for the GNOME project.  It is
based on libxml for XML parsing, tree manipulation and XPath support.")
    (license license:x11)))

(define-public perl-graph-readwrite
  (package
    (name "perl-graph-readwrite")
    (version "2.09")
    (source
     (origin
       (method url-fetch)
       (uri (string-append
             "mirror://cpan/authors/id/N/NE/NEILB/Graph-ReadWrite-"
             version
             ".tar.gz"))
       (sha256
        (base32
         "0jlsg64pmy6ka5q5gy851nnyfgjzvhyxc576bhns3vi2x5ng07mh"))))
    (build-system perl-build-system)
    (propagated-inputs
     `(("perl-graph" ,perl-graph)
       ("perl-parse-yapp" ,perl-parse-yapp)
       ("perl-xml-parser" ,perl-xml-parser)
       ("perl-xml-writer" ,perl-xml-writer)))
    (home-page "http://search.cpan.org/dist/Graph-ReadWrite")
    (synopsis "Modules for reading and writing directed graphs")
    (description "This is a collection of perl classes for reading and writing
directed graphs in a variety of file formats.  The graphs are represented in
Perl using Jarkko Hietaniemi's @code{Graph} classes.

There are two base classes. @code{Graph::Reader} is the base class for classes
which read a graph file and create an instance of the Graph class.
@code{Graph::Writer} is the base class for classes which take an instance of
the @code{Graph} class and write it out in a specific file format.")
    (license license:perl-license)))

(define-public perl-xml-atom
  (package
    (name "perl-xml-atom")
    (version "0.41")
    (source (origin
              (method url-fetch)
              (uri (string-append "mirror://cpan/authors/id/M/MI/MIYAGAWA/"
                                  "XML-Atom-" version ".tar.gz"))
              (sha256
               (base32
                "17lnkb9ymrhk2z642bhj5i2bv3q1da3kpp2lvsl0yhqshk3wdjj8"))))
    (build-system perl-build-system)
    (native-inputs
     `(("perl-datetime" ,perl-datetime)
       ;; TODO package: perl-datetime-format-atom
       ("perl-xml-xpath" ,perl-xml-xpath)))
    (inputs
     `(("perl-class-data-inheritable" ,perl-class-data-inheritable)
       ("perl-datetime" ,perl-datetime)
       ("perl-datetime-timezone" ,perl-datetime-timezone)
       ("perl-digest-sha1" ,perl-digest-sha1)
       ("perl-libwww" ,perl-libwww)
       ("perl-uri" ,perl-uri)
       ("perl-xml-libxml" ,perl-xml-libxml)
       ("perl-xml-xpath" ,perl-xml-xpath)))
    (home-page "http://search.cpan.org/dist/XML-Atom")
    (synopsis "Atom feed and API implementation")
    (description
     "Atom is a syndication, API, and archiving format for weblogs and other data.
@code{XML::Atom} implements the feed format as well as a client for the API.")
    (license license:perl-license)))

(define-public perl-xml-descent
  (package
    (name "perl-xml-descent")
    (version "1.04")
    (source (origin
              (method url-fetch)
              (uri (string-append "mirror://cpan/authors/id/A/AN/ANDYA/"
                                  "XML-Descent-" version ".tar.gz"))
              (sha256
               (base32
                "0l5xmw2hd95ypppz3lyvp4sn02ccsikzjwacli3ydxfdz1bbh4d7"))))
    (build-system perl-build-system)
    (native-inputs
     `(("perl-module-build" ,perl-module-build)))
    (propagated-inputs
     `(("perl-test-differences" ,perl-test-differences)
       ("perl-xml-tokeparser" ,perl-xml-tokeparser)))
    (home-page "http://search.cpan.org/dist/XML-Descent")
    (synopsis "Recursive descent XML parsing")
    (description
     "The conventional models for parsing XML are either @dfn{DOM}
(a data structure representing the entire document tree is created) or
@dfn{SAX} (callbacks are issued for each element in the XML).

XML grammar is recursive - so it's nice to be able to write recursive
parsers for it.  @code{XML::Descent} allows such parsers to be created.")
    (license license:perl-license)))

(define-public perl-xml-parser
  (package
    (name "perl-xml-parser")
    (version "2.44")
    (source (origin
             (method url-fetch)
             (uri (string-append
                   "mirror://cpan/authors/id/T/TO/TODDR/XML-Parser-"
                   version ".tar.gz"))
             (sha256
              (base32
               "05ij0g6bfn27iaggxf8nl5rhlwx6f6p6xmdav6rjcly3x5zd1s8s"))))
    (build-system perl-build-system)
    (arguments `(#:make-maker-flags
                 (let ((expat (assoc-ref %build-inputs "expat")))
                   (list (string-append "EXPATLIBPATH=" expat "/lib")
                         (string-append "EXPATINCPATH=" expat "/include")))))
    (inputs `(("expat" ,expat)))
    (license license:perl-license)
    (synopsis "Perl bindings to the Expat XML parsing library")
    (description
     "This module provides ways to parse XML documents.  It is built on top of
XML::Parser::Expat, which is a lower level interface to James Clark's expat
library.  Each call to one of the parsing methods creates a new instance of
XML::Parser::Expat which is then used to parse the document.  Expat options
may be provided when the XML::Parser object is created.  These options are
then passed on to the Expat object on each parse call.  They can also be given
as extra arguments to the parse methods, in which case they override options
given at XML::Parser creation time.")
    (home-page "http://search.cpan.org/dist/XML-Parser")))

(define-public perl-xml-tokeparser
  (package
    (name "perl-xml-tokeparser")
    (version "0.05")
    (source (origin
              (method url-fetch)
              (uri (string-append "mirror://cpan/authors/id/P/PO/PODMASTER/"
                                  "XML-TokeParser-" version ".tar.gz"))
              (sha256
               (base32
                "1hnpwb3lh6cbgwvjjgqzcp6jm4mp612qn6ili38adc9nhkwv8fc5"))))
    (build-system perl-build-system)
    (propagated-inputs `(("perl-xml-parser" ,perl-xml-parser)))
    (home-page "http://search.cpan.org/dist/XML-TokeParser")
    (synopsis "Simplified interface to XML::Parser")
    (description
     "@code{XML::TokeParser} provides a procedural (\"pull mode\") interface
to @code{XML::Parser} in much the same way that Gisle Aas'
@code{HTML::TokeParser} provides a procedural interface to @code{HTML::Parser}.
@code{XML::TokeParser} splits its XML input up into \"tokens\", each
corresponding to an @code{XML::Parser} event.")
    (license license:perl-license)))

(define-public perl-libxml
  (package
    (name "perl-libxml")
    (version "0.08")
    (source (origin
             (method url-fetch)
             (uri (string-append
                   "mirror://cpan/authors/id/K/KM/KMACLEOD/libxml-perl-"
                   version ".tar.gz"))
             (sha256
              (base32
               "1jy9af0ljyzj7wakqli0437zb2vrbplqj4xhab7bfj2xgfdhawa5"))))
    (build-system perl-build-system)
    (propagated-inputs
     `(("perl-xml-parser" ,perl-xml-parser)))
    (license license:perl-license)
    (synopsis "Perl SAX parser using XML::Parser")
    (description
     "XML::Parser::PerlSAX is a PerlSAX parser using the XML::Parser
module.")
    (home-page "http://search.cpan.org/~kmacleod/libxml-perl/lib/XML/Parser/PerlSAX.pm")))

(define-public perl-xml-libxml
  (package
    (name "perl-xml-libxml")
    (version "2.0128")
    (source
     (origin
       (method url-fetch)
       (uri (string-append "mirror://cpan/authors/id/S/SH/SHLOMIF/"
                           "XML-LibXML-" version ".tar.gz"))
       (sha256
        (base32
         "0awgd2gjzy7kn38bqblsigikzl81xsi561phkz9f9b9v3x2vmrr6"))))
    (build-system perl-build-system)
    (propagated-inputs
     `(("perl-xml-namespacesupport" ,perl-xml-namespacesupport)
       ("perl-xml-sax" ,perl-xml-sax)))
    (inputs
     `(("libxml2" ,libxml2)))
    (home-page "http://search.cpan.org/dist/XML-LibXML")
    (synopsis "Perl interface to libxml2")
    (description "This module implements a Perl interface to the libxml2
library which provides interfaces for parsing and manipulating XML files.  This
module allows Perl programmers to make use of the highly capable validating
XML parser and the high performance DOM implementation.")
    (license license:perl-license)))

(define-public perl-xml-libxml-simple
  (package
    (name "perl-xml-libxml-simple")
    (version "0.97")
    (source (origin
              (method url-fetch)
              (uri (string-append "mirror://cpan/authors/id/M/MA/MARKOV/"
                                  "XML-LibXML-Simple-" version ".tar.gz"))
              (sha256
               (base32
                "1g8nlk3zdz2cclxf7azvsb3jfxmvy6ml8wmj774k4qjqcsqmzk0w"))))
    (build-system perl-build-system)
    (propagated-inputs
     `(("perl-file-slurp-tiny" ,perl-file-slurp-tiny)
       ("perl-xml-libxml" ,perl-xml-libxml)))
    (home-page "http://search.cpan.org/dist/XML-LibXML-Simple")
    (synopsis "XML::LibXML based XML::Simple clone")
    (description
     "This package provides the same API as @code{XML::Simple} but is based on
@code{XML::LibXML}.")
    (license license:perl-license)))

(define-public perl-xml-libxslt
  (package
    (name "perl-xml-libxslt")
    (version "1.95")
    (source
     (origin
       (method url-fetch)
       (uri (string-append "mirror://cpan/authors/id/S/SH/SHLOMIF/"
                           "XML-LibXSLT-" version ".tar.gz"))
       (sha256
        (base32
         "0dggycql18kfxzkb1kw3yc7gslxlrrgyyn2r2ygsylycb89j3jpi"))))
    (build-system perl-build-system)
    (inputs
     `(("libxslt" ,libxslt)))
    (propagated-inputs
     `(("perl-xml-libxml" ,perl-xml-libxml)))
    (home-page "http://search.cpan.org/dist/XML-LibXSLT")
    (synopsis "Perl bindings to GNOME libxslt library")
    (description "This Perl module is an interface to the GNOME project's
libxslt library.")
    (license license:perl-license)))

(define-public perl-xml-namespacesupport
  (package
    (name "perl-xml-namespacesupport")
    (version "1.11")
    (source
     (origin
       (method url-fetch)
       (uri (string-append "mirror://cpan/authors/id/P/PE/PERIGRIN/"
                           "XML-NamespaceSupport-" version ".tar.gz"))
       (sha256
        (base32
         "1sklgcldl3w6gn706vx1cgz6pm4y5lfgsjxnfqyk20pilgq530bd"))))
    (build-system perl-build-system)
    (home-page "http://search.cpan.org/dist/XML-NamespaceSupport")
    (synopsis "XML namespace support class")
    (description "This module offers a simple to process namespaced XML
names (unames) from within any application that may need them.  It also helps
maintain a prefix to namespace URI map, and provides a number of basic
checks.")
    (license license:perl-license)))

(define-public perl-xml-rss
  (package
    (name "perl-xml-rss")
    (version "1.59")
    (source (origin
              (method url-fetch)
              (uri (string-append "mirror://cpan/authors/id/S/SH/SHLOMIF/"
                                  "XML-RSS-" version ".tar.gz"))
              (sha256
               (base32
                "0v6vfizn2psy6av057kp7fv3z3y73s6b3w56jm3zr6hlq48llsx2"))))
    (build-system perl-build-system)
    (native-inputs
     `(("perl-module-build" ,perl-module-build)
       ("perl-test-manifest" ,perl-test-manifest)
       ("perl-test-differences" ,perl-test-differences)
       ("perl-test-pod" ,perl-test-pod)
       ("perl-test-pod-coverage" ,perl-test-pod-coverage)))
    ;; XXX: The test which uses this modules does not run, even when it is included
    ;; it is ignored. ("perl-test-trailingspace" ,perl-test-trailingspace)
    (inputs
     `(("perl-datetime" ,perl-datetime)
       ("perl-datetime-format-mail" ,perl-datetime-format-mail)
       ("perl-datetime-format-w3cdtf" ,perl-datetime-format-w3cdtf)
       ("perl-html-parser" ,perl-html-parser)
       ("perl-xml-parser" ,perl-xml-parser)))
    (home-page "http://search.cpan.org/dist/XML-RSS")
    (synopsis "Creates and updates RSS files")
    (description
     "This module provides a basic framework for creating and maintaining
RDF Site Summary (RSS) files.  This distribution also contains many examples
that allow you to generate HTML from an RSS, convert between 0.9, 0.91, and
1.0 version, and more.")
    (license license:perl-license)))

(define-public perl-xml-sax
  (package
    (name "perl-xml-sax")
    (version "0.99")
    (source
     (origin
       (method url-fetch)
       (uri (string-append "mirror://cpan/authors/id/G/GR/GRANTM/"
                           "XML-SAX-" version ".tar.gz"))
       (sha256
        (base32
         "115dypb50w1l94y3iwihv5nkixbsv1cxiqkd93y4rk5n6s74pc1j"))))
    (build-system perl-build-system)
    (propagated-inputs
     `(("perl-xml-namespacesupport" ,perl-xml-namespacesupport)
       ("perl-xml-sax-base" ,perl-xml-sax-base)))
    (arguments
     `(#:phases (modify-phases %standard-phases
                  (add-before
                   'install 'augment-path
                   ;; The install target tries to load the newly-installed
                   ;; XML::SAX module, but can't find it, so we need to tell
                   ;; perl where to look.
                   (lambda* (#:key outputs #:allow-other-keys)
                     (setenv "PERL5LIB"
                             (string-append (getenv "PERL5LIB") ":"
                                            (assoc-ref outputs "out")
                                            "/lib/perl5/site_perl")))))))
    (home-page "http://search.cpan.org/dist/XML-SAX")
    (synopsis "Perl API for XML")
    (description "XML::SAX consists of several framework classes for using and
building Perl SAX2 XML parsers, filters, and drivers.")
    (license license:perl-license)))

(define-public perl-xml-sax-base
  (package
    (name "perl-xml-sax-base")
    (version "1.08")
    (source
     (origin
       (method url-fetch)
       (uri (string-append "mirror://cpan/authors/id/G/GR/GRANTM/"
                           "XML-SAX-Base-" version ".tar.gz"))
       (sha256
        (base32
         "17i161rq1ngjlk0c8vdkrkkc56y1pf51k1g54y28py0micqp0qk6"))))
    (build-system perl-build-system)
    (home-page "http://search.cpan.org/dist/XML-SAX-Base")
    (synopsis "Base class for SAX Drivers and Filters")
    (description "This module has a very simple task - to be a base class for
PerlSAX drivers and filters.  It's default behaviour is to pass the input
directly to the output unchanged.  It can be useful to use this module as a
base class so you don't have to, for example, implement the characters()
callback.")
    (license license:perl-license)))

(define-public perl-xml-simple
  (package
    (name "perl-xml-simple")
    (version "2.22")
    (source (origin
             (method url-fetch)
             (uri (string-append
                   "mirror://cpan/authors/id/G/GR/GRANTM/XML-Simple-"
                   version ".tar.gz"))
             (sha256
              (base32
               "0jgbk30jizafpl7078jhw1di1yh08gf8d85dsvjllr595vr0widr"))))
    (build-system perl-build-system)
    (propagated-inputs
     `(("perl-xml-parser" ,perl-xml-parser)
       ("perl-xml-sax" ,perl-xml-sax)))
    (license license:perl-license)
    (synopsis "Perl module for easy reading/writing of XML files")
    (description
     "The XML::Simple module provides a simple API layer on top of an
underlying XML parsing module (either XML::Parser or one of the SAX2
parser modules).")
    (home-page "http://search.cpan.org/dist/XML-Simple")))

(define-public perl-xml-regexp
  (package
    (name "perl-xml-regexp")
    (version "0.04")
    (source (origin
             (method url-fetch)
             (uri (string-append
                   "mirror://cpan/authors/id/T/TJ/TJMATHER/XML-RegExp-"
                   version ".tar.gz"))
             (sha256
              (base32
               "0m7wj00a2kik7wj0azhs1zagwazqh3hlz4255n75q21nc04r06fz"))))
    (build-system perl-build-system)
    (inputs
     `(("perl-xml-parser" ,perl-xml-parser)))
    (license license:perl-license)
    (synopsis "Perl regular expressions for XML tokens")
    (description
     "XML::RegExp contains regular expressions for the following XML tokens:
BaseChar, Ideographic, Letter, Digit, Extender, CombiningChar, NameChar,
EntityRef, CharRef, Reference, Name, NmToken, and AttValue.")
    (home-page "http://search.cpan.org/~tjmather/XML-RegExp/lib/XML/RegExp.pm")))

(define-public perl-xml-dom
  (package
    (name "perl-xml-dom")
    (version "1.46")
    (source (origin
             (method url-fetch)
             (uri (string-append
                   "mirror://cpan/authors/id/T/TJ/TJMATHER/XML-DOM-"
                   version ".tar.gz"))
             (sha256
              (base32
               "0phpkc4li43m2g44hdcvyxzy9pymqwlqhh5hwp2xc0cv8l5lp8lb"))))
    (build-system perl-build-system)
    (propagated-inputs
     `(("perl-libwww" ,perl-libwww)
       ("perl-libxml" ,perl-libxml)
       ("perl-xml-parser" ,perl-xml-parser)
       ("perl-xml-regexp" ,perl-xml-regexp)))
    (license license:perl-license)
    (synopsis
     "Perl module for building DOM Level 1 compliant document structures")
    (description
     "This module extends the XML::Parser module by Clark Cooper.  The
XML::Parser module is built on top of XML::Parser::Expat, which is a lower
level interface to James Clark's expat library.  XML::DOM::Parser is derived
from XML::Parser.  It parses XML strings or files and builds a data structure
that conforms to the API of the Document Object Model.")
    (home-page "http://search.cpan.org/~tjmather/XML-DOM-1.44/lib/XML/DOM.pm")))

(define-public perl-xml-compile-tester
  (package
    (name "perl-xml-compile-tester")
    (version "0.90")
    (source (origin
              (method url-fetch)
              (uri (string-append "mirror://cpan/authors/id/M/MA/MARKOV/"
                                  "XML-Compile-Tester-" version ".tar.gz"))
              (sha256
               (base32
                "1bcl8x8cyacqv9yjp97aq9qq85sy8wv78kd8c16yd9yw3by4cpp1"))))
    (build-system perl-build-system)
    (propagated-inputs
     `(("perl-log-report" ,perl-log-report)
       ("perl-test-deep" ,perl-test-deep)))
    (home-page "http://search.cpan.org/dist/XML-Compile-Tester")
    (synopsis "XML::Compile related regression testing")
    (description
     "The @code{XML::Compile} module suite has extensive regression testing.
This module provide functions which simplify writing tests for
@code{XML::Compile} related distributions.")
    (license license:perl-license)))

(define-public perl-xml-compile
  (package
    (name "perl-xml-compile")
    (version "1.54")
    (source (origin
              (method url-fetch)
              (uri (string-append "mirror://cpan/authors/id/M/MA/MARKOV/"
                                  "XML-Compile-" version ".tar.gz"))
              (sha256
               (base32
                "1hp41960bpqxvv1samv9hc0ghhmvs3i16r4rfl9yp54lp6jhsr2c"))))
    (build-system perl-build-system)
    (propagated-inputs
     `(("perl-log-report" ,perl-log-report)
       ("perl-xml-compile-tester" ,perl-xml-compile-tester)
       ("perl-xml-libxml" ,perl-xml-libxml)
       ("perl-test-deep" ,perl-test-deep)))
    (home-page "http://search.cpan.org/dist/XML-Compile")
    (synopsis "Compilation-based XML processing")
    (description
     "@code{XML::Compile} can be used to translate a Perl data-structure into
XML or XML into a Perl data-structure, both directions under rigid control by
a schema.")
    (license license:perl-license)))

(define-public perl-xml-compile-cache
  (package
    (name "perl-xml-compile-cache")
    (version "1.05")
    (source (origin
              (method url-fetch)
              (uri (string-append "mirror://cpan/authors/id/M/MA/MARKOV/"
                                  "XML-Compile-Cache-" version ".tar.gz"))
              (sha256
               (base32
                "0xbwlszhi9hg8sxm5ylglm2qvnb689i595p913awrj2g4mp9yfsw"))))
    (build-system perl-build-system)
    (propagated-inputs
     `(("perl-log-report" ,perl-log-report)
       ("perl-xml-compile" ,perl-xml-compile)
       ("perl-xml-compile-tester" ,perl-xml-compile-tester)
       ("perl-xml-libxml-simple" ,perl-xml-libxml-simple)))
    (home-page "http://search.cpan.org/dist/XML-Compile-Cache")
    (synopsis "Cache compiled XML translators")
    (description
     "This package provides methods to cache compiled XML translators.")
    (license license:perl-license)))

(define-public perl-xml-compile-soap
  (package
    (name "perl-xml-compile-soap")
    (version "3.21")
    (source (origin
              (method url-fetch)
              (uri (string-append "mirror://cpan/authors/id/M/MA/MARKOV/"
                                  "XML-Compile-SOAP-" version ".tar.gz"))
              (sha256
               (base32
                "0rxidh7kjyhnw2y789bqbwccnp8n0m3xskn524y9c752s64qpjcz"))))
    (build-system perl-build-system)
    (propagated-inputs
     `(("perl-file-slurp-tiny" ,perl-file-slurp-tiny)
       ("perl-libwww" ,perl-libwww)
       ("perl-log-report" ,perl-log-report)
       ("perl-xml-compile" ,perl-xml-compile)
       ("perl-xml-compile-cache" ,perl-xml-compile-cache)
       ("perl-xml-compile-tester" ,perl-xml-compile-tester)))
    (home-page "http://search.cpan.org/dist/XML-Compile-SOAP")
    (synopsis "Base-class for SOAP implementations")
    (description
     "This module provides a class to handle the SOAP protocol.  The first
implementation is @url{SOAP1.1,
http://www.w3.org/TR/2000/NOTE-SOAP-20000508/}, which is still most often
used.")
    (license license:perl-license)))

(define-public perl-xml-compile-wsdl11
  (package
    (name "perl-xml-compile-wsdl11")
    (version "3.06")
    (source (origin
              (method url-fetch)
              (uri (string-append "mirror://cpan/authors/id/M/MA/MARKOV/"
                                  "XML-Compile-WSDL11-" version ".tar.gz"))
              (sha256
               (base32
                "0vbq05cpynm3jj81fw1k4nsb3wv4zngi6blvi1jhdarmh2rfg1x2"))))
    (build-system perl-build-system)
    (propagated-inputs
     `(("perl-log-report" ,perl-log-report)
       ("perl-xml-compile" ,perl-xml-compile)
       ("perl-xml-compile-cache" ,perl-xml-compile-cache)
       ("perl-xml-compile-soap" ,perl-xml-compile-soap)))
    (home-page "http://search.cpan.org/dist/XML-Compile-WSDL11")
    (synopsis "Create SOAP messages defined by WSDL 1.1")
    (description
     "This module understands WSDL version 1.1.  A WSDL file defines a set of
messages to be send and received over SOAP connections.  This involves
encoding of the message to be send into XML, sending the message to the
server, collect the answer, and finally decoding the XML to Perl.")
    (license license:perl-license)))

(define-public perl-xml-feed
  (package
    (name "perl-xml-feed")
    (version "0.53")
    (source (origin
              (method url-fetch)
              (uri (string-append "mirror://cpan/authors/id/D/DA/DAVECROSS/"
                                  "XML-Feed-" version ".tar.gz"))
              (sha256
               (base32
                "07b165g6wk8kqwpl49r3n0kag6p2nrkyp3ch0h8qyxb6nrnkkq7c"))))
    (build-system perl-build-system)
    (arguments
     `(#:tests? #f)) ; Tests require internet connection
    (native-inputs
     `(("perl-module-build" ,perl-module-build)
       ("perl-uri" ,perl-uri)
       ("perl-class-data-inheritable" ,perl-class-data-inheritable)))
    (inputs
     `(("perl-class-errorhandler" ,perl-class-errorhandler)
       ("perl-datetime" ,perl-datetime)
       ("perl-datetime-format-mail" ,perl-datetime-format-mail)
       ("perl-datetime-format-w3cdtf" ,perl-datetime-format-w3cdtf)
       ("perl-feed-find" ,perl-feed-find)
       ("perl-html-parser" ,perl-html-parser)
       ("perl-libwww-perl" ,perl-libwww)
       ("perl-module-pluggable" ,perl-module-pluggable)
       ("perl-uri-fetch" ,perl-uri-fetch)
       ("perl-xml-atom" ,perl-xml-atom)
       ("perl-xml-libxml" ,perl-xml-libxml)
       ("perl-xml-rss" ,perl-xml-rss)))
    (home-page "http://search.cpan.org/dist/XML-Feed")
    (synopsis "XML Syndication Feed Support")
    (description "@code{XML::Feed} is a syndication feed parser for both RSS and
Atom feeds.  It also implements feed auto-discovery for finding feeds, given a URI.
@code{XML::Feed} supports the following syndication feed formats:
RSS 0.91, RSS 1.0, RSS 2.0, Atom")
    (license license:perl-license)))

(define-public perl-xml-xpath
  (package
    (name "perl-xml-xpath")
    (version "1.40")
    (source (origin
              (method url-fetch)
              (uri (string-append "mirror://cpan/authors/id/M/MA/MANWAR/"
                                  "XML-XPath-" version ".tar.gz"))
              (sha256
               (base32
                "07pa0bl42jka8mj7jshjynx8vpfh8b4cdyiv4zlkqvkqz98nzxib"))))
    (build-system perl-build-system)
    (native-inputs
     `(("perl-path-tiny" ,perl-path-tiny)))
    (inputs
     `(("perl-xml-parser" ,perl-xml-parser)))
    (home-page "http://search.cpan.org/dist/XML-XPath")
    (synopsis "Parse and evaluate XPath statements")
    (description
     "This module aims to comply exactly to the @url{XPath specification,
https://www.w3.org/TR/xpath} and yet allow extensions to be added in
the form of functions.")
    (license license:perl-license)))

(define-public pugixml
  (package
    (name "pugixml")
    (version "1.8.1")
    (source
     (origin
      (method url-fetch)
      (uri (string-append "https://github.com/zeux/pugixml/releases/download/v"
                          version "/pugixml-" version ".tar.gz"))
      (sha256
       (base32
        "0fcgggry5x5bn0zhb09ij9hb0p45nb0sv0d9fw3cm1cf62hp9n80"))))
    (build-system cmake-build-system)
    (arguments
     `(#:configure-flags '("-DCMAKE_CXX_FLAGS=-shared -fPIC"
                           "-DCMAKE_C_FLAGS=-shared -fPIC")
       #:tests? #f))                    ; no tests
    (home-page "http://pugixml.org")
    (synopsis "Light-weight, simple and fast XML parser for C++ with XPath support")
    (description
     "pugixml is a C++ XML processing library, which consists of a DOM-like
interface with rich traversal/modification capabilities, a fast XML parser
which constructs the DOM tree from an XML file/buffer, and an XPath 1.0
implementation for complex data-driven tree queries.  Full Unicode support is
also available, with Unicode interface variants and conversions between
different Unicode encodings which happen automatically during
parsing/saving.")
    (license license:expat)))

(define-public python-pyxb
  (package
    (name "python-pyxb")
    (version "1.2.5")
    (source (origin
              (method url-fetch)
              (uri (pypi-uri "PyXB" version))
              (sha256
               (base32
                "0rzzwibfqa28gxgcxx4cybx1qcg0g6fand06ykj3gz7z5kp653sf"))))
    (build-system python-build-system)
    (home-page "http://pyxb.sourceforge.net/")
    (synopsis "Python XML Schema Bindings")
    (description
     "PyXB (\"pixbee\") is a pure Python package that generates Python source
code for classes that correspond to data structures defined by XMLSchema.")
    (license (list license:asl2.0    ; Most files.
                   license:expat     ; pyxb/utils/six.py
                   license:gpl2      ; bundled jquery in doc is dual MIT/GPL2
                   license:psfl))))  ; pyxb/utils/activestate.py

(define-public python2-pyxb
  (package-with-python2 python-pyxb))

(define-public xmlto
  (package
    (name "xmlto")
    (version "0.0.28")
    (source
     (origin
      (method url-fetch)
      ;; The old source on fedorahosted.org is offline permanently:
      ;; <https://bugs.gnu.org/25989>
      (uri (string-append "mirror://debian/pool/main/x/xmlto/"
                          "xmlto_" version ".orig.tar.bz2"))
      (file-name (string-append name "-" version ".tar.bz2"))
      (sha256
       (base32
        "0xhj8b2pwp4vhl9y16v3dpxpsakkflfamr191mprzsspg4xdyc0i"))))
    (build-system gnu-build-system)
    (arguments
     ;; Make sure the reference to util-linux's 'getopt' is kept in 'xmlto'.
     '(#:configure-flags (list (string-append "GETOPT="
                                              (assoc-ref %build-inputs
                                                         "util-linux")
                                              "/bin/getopt"))))
    (inputs
     `(("util-linux" ,util-linux)                 ; for 'getopt'
       ("libxml2" ,libxml2)                       ; for 'xmllint'
       ("libxslt" ,libxslt)))                     ; for 'xsltproc'
    (home-page "http://cyberelk.net/tim/software/xmlto/")
    (synopsis "Front-end to an XSL toolchain")
    (description
     "Xmlto is a front-end to an XSL toolchain.  It chooses an appropriate
stylesheet for the conversion you want and applies it using an external
XSL-T processor.  It also performs any necessary post-processing.")
    (license license:gpl2+)))

(define-public xmlsec
  (package
    (name "xmlsec")
    (version "1.2.20")
    (source (origin
             (method url-fetch)
             (uri (string-append "https://www.aleksey.com/xmlsec/download/"
                                 name "1-" version ".tar.gz"))
             (sha256
              (base32
               "01bkbv2y3x8d1sf4dcln1x3y2jyj391s3208d9a2ndhglly5j89j"))))
    (build-system gnu-build-system)
    (propagated-inputs ; according to xmlsec1.pc
     `(("libxml2" ,libxml2)
       ("libxslt" ,libxslt)))
    (inputs
     `(("gnutls" ,gnutls)
       ("libgcrypt" ,libgcrypt)
       ("libltdl" ,libltdl)))
    (native-inputs
     `(("pkg-config" ,pkg-config)))
    (home-page "http://www.libexpat.org/")
    (synopsis "XML Security Library")
    (description
     "The XML Security Library is a C library based on Libxml2.  It
supports XML security standards such as XML Signature, XML Encryption,
Canonical XML (part of Libxml2) and Exclusive Canonical XML (part of
Libxml2).")
    (license (license:x11-style "file://COPYING"
                                "See 'COPYING' in the distribution."))))

(define-public minixml
  (package
    (name "minixml")
    (version "2.10")
    (source (origin
              (method url-fetch)
              (uri (string-append "https://github.com/michaelrsweet/mxml/"
                                  "releases/download/release-" version
                                  "/mxml-" version ".tar.gz"))
              (sha256
               (base32
                "14bqfq4lymhb31snz6wsvzhlavy0573v1nki1lbngiyxcj5zazr6"))))
    (build-system gnu-build-system)
    (arguments
     `(#:tests? #f))  ;no "check" target
    (home-page "https://michaelrsweet.github.io/mxml")
    (synopsis "Small XML parsing library")
    (description
     "Mini-XML is a small C library to read and write XML files and strings in
UTF-8 and UTF-16 encoding.")
    ;; LGPL 2.0+ with additional exceptions for static linking
    (license license:lgpl2.0+)))

;; TinyXML is an unmaintained piece of software, so the patches and build
;; system massaging have no upstream potential.
(define-public tinyxml
  (package
    (name "tinyxml")
    (version "2.6.2")
    (source (origin
              (method url-fetch)
              (uri (string-append "mirror://sourceforge/tinyxml/tinyxml/"
                                  version "/tinyxml_"
                                  (string-join (string-split version #\.) "_")
                                  ".tar.gz"))
              (sha256
               (base32
                "14smciid19lvkxqznfig77jxn5s4iq3jpb47vh5a6zcaqp7gvg8m"))
              (patches (search-patches "tinyxml-use-stl.patch"))))
    (build-system gnu-build-system)
    ;; This library is missing *a lot* of the steps to make it usable, so we
    ;; have to add them here, like every other distro must do.
    (arguments
     `(#:phases
       (modify-phases %standard-phases
         (delete 'configure)
         (add-after 'build 'build-shared-library
           (lambda _
             (zero? (system* "g++" "-Wall" "-O2" "-shared" "-fpic"
                             "tinyxml.cpp" "tinyxmlerror.cpp"
                             "tinyxmlparser.cpp" "tinystr.cpp"
                             "-o" "libtinyxml.so"))))
         (replace 'check
           (lambda _ (zero? (system "./xmltest"))))
         (replace 'install
           (lambda* (#:key outputs #:allow-other-keys)
             (let* ((out (assoc-ref outputs "out"))
                    (include (string-append out "/include"))
                    (lib (string-append out "/lib"))
                    (pkgconfig (string-append out "/lib/pkgconfig"))
                    (doc (string-append out "/share/doc")))
               ;; Install libs and headers.
               (install-file "libtinyxml.so" lib)
               (install-file "tinystr.h" include)
               (install-file "tinyxml.h" include)
               ;; Generate and install pkg-config file.
               (mkdir-p pkgconfig)
               ;; Software such as Kodi expect this file to be present, but
               ;; it's not provided in the source code.
               (call-with-output-file (string-append pkgconfig "/tinyxml.pc")
                 (lambda (port)
                   (format port "prefix=~a
exec_prefix=${prefix}
libdir=${exec_prefix}/lib
includedir=${prefix}/include

Name: TinyXML
Description: A simple, small, C++ XML parser
Version: ~a
Libs: -L${libdir} -ltinyxml
Cflags: -I${includedir}
"
                           out ,version)))
               ;; Install docs.
               (mkdir-p doc)
               (copy-recursively "docs" (string-append doc "tinyxml"))
               #t))))))
    (synopsis "Small XML parser for C++")
    (description "TinyXML is a small and simple XML parsing library for the
C++ programming language.")
    (home-page "http://www.grinninglizard.com/tinyxml/index.html")
    (license license:zlib)))

(define-public tinyxml2
  (package
    (name "tinyxml2")
    (version "4.0.1")
    (source
     (origin
       (method url-fetch)
       (uri (string-append "https://github.com/leethomason/tinyxml2/archive/"
                           version ".tar.gz"))
       (sha256
       (base32
        "083z4r4khcndxi9k840lcr48sqxvar4gpsnf749xfdn1bkr8xcql"))))
    (build-system cmake-build-system)
    (arguments
     `(#:tests? #f))    ; no tests
    (synopsis "Small XML parser for C++")
    (description "TinyXML2 is a small and simple XML parsing library for the
C++ programming language.")
    (home-page "http://www.grinninglizard.com/tinyxml2/")
    (license license:zlib)))

(define-public xmlstarlet
 (package
   (name "xmlstarlet")
   (version "1.6.1")
   (source
    (origin
      (method url-fetch)
      (uri (string-append "mirror://sourceforge/xmlstar/xmlstarlet/"
                          version "/xmlstarlet-" version ".tar.gz"))
      (sha256
       (base32
        "1jp737nvfcf6wyb54fla868yrr39kcbijijmjpyk4lrpyg23in0m"))))
   (build-system gnu-build-system)
   (arguments
    '(#:phases
     (modify-phases %standard-phases
       (add-before 'check 'drop-failing-tests
         (lambda _
           ;; FIXME: Why are these tests failing.
           (substitute* "Makefile"
             (("^examples/schema1\\\\") "\\")
             (("^examples/valid1\\\\") "\\"))
           #t)))))
   (inputs
    `(("libxslt" ,libxslt)
      ("libxml2" ,libxml2)))
   (home-page "http://xmlstar.sourceforge.net/")
   (synopsis "Command line XML toolkit")
   (description "XMLStarlet is a set of command line utilities which can be
used to transform, query, validate, and edit XML documents.  XPath is used to
match and extract data, and elements can be added, deleted or modified using
XSLT and EXSLT.")
   (license license:x11)))

(define-public xlsx2csv
  (package
    (name "xlsx2csv")
    (version "0.7.2")
    (source (origin
             (method url-fetch)
             (uri (string-append
                   "https://github.com/dilshod/"
                   name "/archive/release/" version ".tar.gz"))
             (file-name (string-append name "-" version ".tar.gz"))
             (sha256
              (base32
               "1gpn6kaa7l1ai8c9zx2j3acf04bvxq79pni8jjfjrk01smjbyyql"))))
    (build-system python-build-system)
    (arguments
     `(#:python ,python-2 ; Use python-2 for the test script.
       #:phases
       (modify-phases %standard-phases
         (replace 'check
           (lambda _
             (substitute* "test/run"
               ;; Run tests with `python' only
               (("^(PYTHON_VERSIONS = ).*" all m) (string-append m "['']")))
             (zero? (system* "test/run")))))))
    (home-page "https://github.com/dilshod/xlsx2csv")
    (synopsis "XLSX to CSV converter")
    (description
     "Xlsx2csv is a program to convert Microsoft Excel 2007 XML (XLSX and
XLSM) format spreadsheets into plaintext @dfn{comma separated values} (CSV)
files.  It is designed to be fast and to handle large input files.")
    (license license:gpl2+)))

(define-public python-defusedxml
  (package
    (name "python-defusedxml")
    (version "0.4.1")
    (source
     (origin
       (method url-fetch)
       (uri (pypi-uri "defusedxml" version))
       (sha256
        (base32
         "0y147zy3jqmk6ly7fbhqmzn1hf41xcb53f2vcc3m8x4ba5d1smfd"))))
    (build-system python-build-system)
    (home-page "https://bitbucket.org/tiran/defusedxml")
    (synopsis "XML bomb protection for Python stdlib modules")
    (description
     "Defusedxml provides XML bomb protection for Python stdlib modules.")
    (license license:psfl)))

(define-public python2-defusedxml
  (package-with-python2 python-defusedxml))

(define-public libxls
  (package
    (name "libxls")
    (version "1.4.0")
    (source (origin
              (method url-fetch)
              (uri (string-append "https://sourceforge.net/projects/"
                                  name "/files/" name "-"
                                  version ".zip"))
              (sha256
               (base32
                "1g8ds7wbhsa4hdcn77xc2c0l3vvz5bx2hx9ng9c9n7aii92ymfnk"))))
    (build-system gnu-build-system)
    (arguments
     `(#:phases
       (modify-phases %standard-phases
         ;; Bootstrapping is required in order to fix the test driver script.
         (add-after 'unpack 'bootstrap
           (lambda _
             (zero? (system* "bash" "bootstrap")))))))
    (native-inputs
     `(("unzip" ,unzip)
       ("autoconf" ,autoconf)
       ("automake" ,automake)
       ("libtool" ,libtool)))
    (home-page "http://libxls.sourceforge.net/")
    (synopsis "Read Excel files")
    (description
     "libxls is a C library which can read Excel (xls) files since Excel 97 (the BIFF8 format).
libxls cannot write Excel files.")
    (license license:bsd-2)))

(define-public freexl
  (package
    (name "freexl")
    (version "1.0.2")
    (source (origin
              (method url-fetch)
              (uri (string-append "http://www.gaia-gis.it/gaia-sins/"
                                  name  "-" version ".tar.gz"))
              (sha256
               (base32
                "17a0yrjb0gln7819j0vp7y25imhvwpil2b0rm44mwgzml0a4i6mk"))))
    (build-system gnu-build-system)
    (home-page "https://www.gaia-gis.it/fossil/freexl/index")
    (synopsis "Read Excel files")
    (description
     "FreeXL is a C library to extract valid data from within an Excel (.xls)
spreadsheet.")
    ;; Any of these licenses may be picked.
    (license (list license:gpl2+
                   license:lgpl2.1+
                   license:mpl1.1))))

(define-public xerces-c
  (package
    (name "xerces-c")
    (version "3.1.4")
    (source (origin
              (method url-fetch)
              (uri (string-append "mirror://apache/xerces/c/3/sources/"
                                  "xerces-c-" version ".tar.xz"))
              (sha256
               (base32
                "0hb29c0smqlpxj0zdm09s983z5jx37szlliccnvgh0qq91wwqwwr"))))
    (build-system gnu-build-system)
    (arguments
     (let ((system (or (%current-target-system)
                       (%current-system))))
       (if (string-prefix? "x86_64" system)
           '()
           '(#:configure-flags '("--disable-sse2")))))
    (native-inputs
     `(("perl" ,perl)))
    (home-page "http://xerces.apache.org/xerces-c/")
    (synopsis "Validating XML parser library for C++")
    (description "Xerces-C++ is a validating XML parser written in a portable
subset of C++.  Xerces-C++ makes it easy to give your application the ability
to read and write XML data.  A shared library is provided for parsing,
generating, manipulating, and validating XML documents using the DOM, SAX, and
SAX2 APIs.")
    (license license:asl2.0)))

(define-public java-simple-xml
  (package
    (name "java-simple-xml")
    (version "2.7.1")
    (source (origin
              (method url-fetch)
              (uri (string-append "mirror://sourceforge/simple/simple-xml-"
                                  version ".zip"))
              (sha256
               (base32
                "0w19k1awslmihpwsxwjbg89hv0vjhk4k3i0vrfchy3mqknd988y5"))))
    (build-system ant-build-system)
    (arguments
     `(#:build-target "build"
       #:test-target "test"
       #:phases
       (modify-phases %standard-phases
         (replace 'install (install-jars "jar")))))
    (native-inputs
     `(("unzip" ,unzip)))
    (home-page "http://simple.sourceforge.net/")
    (synopsis "XML serialization framework for Java")
    (description "Simple is a high performance XML serialization and
configuration framework for Java.  Its goal is to provide an XML framework
that enables rapid development of XML configuration and communication systems.
This framework aids the development of XML systems with minimal effort and
reduced errors.  It offers full object serialization and deserialization,
maintaining each reference encountered.")
    (license license:asl2.0)))<|MERGE_RESOLUTION|>--- conflicted
+++ resolved
@@ -72,20 +72,6 @@
 things the parser might find in the XML document (like start tags).")
     (license license:expat)))
 
-<<<<<<< HEAD
-=======
-(define expat-2.2.1  ; Fixes CVE-2017-9233, CVE-2016-9063 and other issues.
-  (package
-    (inherit expat)
-    (version "2.2.1")
-    (source (origin
-             (method url-fetch)
-             (uri (string-append "mirror://sourceforge/expat/expat/"
-                                 version "/expat-" version ".tar.bz2"))
-             (sha256
-              (base32
-               "11c8jy1wvllvlk7xdc5cm8hdhg0hvs8j0aqy6s702an8wkdcls0q"))))))
-
 (define-public libebml
   (package
     (name "libebml")
@@ -107,7 +93,6 @@
 hierarchical form with variable field lengths.")
     (license license:lgpl2.1)))
 
->>>>>>> 61adfb00
 (define-public libxml2
   (package
     (name "libxml2")
