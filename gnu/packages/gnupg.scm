--- conflicted
+++ resolved
@@ -82,12 +82,8 @@
 (define-public libgcrypt
   (package
     (name "libgcrypt")
-<<<<<<< HEAD
+    (replacement libgcrypt-1.7.8)
     (version "1.7.7")
-=======
-    (replacement libgcrypt-1.7.8)
-    (version "1.7.6")
->>>>>>> 95bbaa02
     (source (origin
              (method url-fetch)
              (uri (string-append "mirror://gnupg/libgcrypt/libgcrypt-"
