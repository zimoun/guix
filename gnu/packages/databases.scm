;;; GNU Guix --- Functional package management for GNU
;;; Copyright © 2012, 2013, 2014, 2015 Ludovic Courtès <ludo@gnu.org>
;;; Copyright © 2012, 2014, 2015 Andreas Enge <andreas@enge.fr>
;;; Copyright © 2013 Cyril Roelandt <tipecaml@gmail.com>
;;; Copyright © 2014 David Thompson <davet@gnu.org>
;;; Copyright © 2014, 2015 Mark H Weaver <mhw@netris.org>
;;; Copyright © 2015 Eric Bavier <bavier@member.fsf.org>
;;; Copyright © 2015 Sou Bunnbu <iyzsong@gmail.com>
;;;
;;; This file is part of GNU Guix.
;;;
;;; GNU Guix is free software; you can redistribute it and/or modify it
;;; under the terms of the GNU General Public License as published by
;;; the Free Software Foundation; either version 3 of the License, or (at
;;; your option) any later version.
;;;
;;; GNU Guix is distributed in the hope that it will be useful, but
;;; WITHOUT ANY WARRANTY; without even the implied warranty of
;;; MERCHANTABILITY or FITNESS FOR A PARTICULAR PURPOSE.  See the
;;; GNU General Public License for more details.
;;;
;;; You should have received a copy of the GNU General Public License
;;; along with GNU Guix.  If not, see <http://www.gnu.org/licenses/>.

(define-module (gnu packages databases)
  #:use-module (gnu packages)
  #:use-module (gnu packages perl)
  #:use-module (gnu packages language)
  #:use-module (gnu packages linux)
  #:use-module (gnu packages tls)
  #:use-module (gnu packages compression)
  #:use-module (gnu packages ncurses)
  #:use-module (gnu packages readline)
  #:use-module (gnu packages emacs)
  #:use-module (gnu packages check)
  #:use-module (gnu packages algebra)
  #:use-module (gnu packages curl)
  #:use-module (gnu packages gnupg)
  #:use-module (gnu packages python)
  #:use-module (gnu packages pcre)
  #:use-module (gnu packages xml)
  #:use-module (gnu packages bison)
  #:use-module (gnu packages jemalloc)
  #:use-module ((guix licenses)
                #:select (gpl2 gpl3+ lgpl2.1+ lgpl3+ x11-style non-copyleft
                          bsd-2 bsd-3 public-domain))
  #:use-module (guix packages)
  #:use-module (guix download)
  #:use-module (guix build-system gnu)
  #:use-module (guix build-system perl)
  #:use-module (guix build-system cmake)
  #:use-module (guix utils)
  #:use-module (srfi srfi-26)
  #:use-module (ice-9 match))

(define-public bdb
  (package
    (name "bdb")
    (version "5.3.21")
    (source (origin
              (method url-fetch)
              (uri (string-append "http://download.oracle.com/berkeley-db/db-" version
                                  ".tar.gz"))
              (sha256 (base32
                       "1f2g2612lf8djbwbwhxsvmffmf9d7693kh2l20195pqp0f9jmnfx"))))
    (build-system gnu-build-system)
    (outputs '("out"                             ; programs, libraries, headers
               "doc"))                           ; 94 MiB of HTML docs
    (arguments
     '(#:tests? #f                            ; no check target available
       #:phases
       (alist-replace
        'configure
        (lambda* (#:key outputs #:allow-other-keys)
          (let ((out (assoc-ref outputs "out"))
                (doc (assoc-ref outputs "doc")))
            ;; '--docdir' is not honored, so we need to patch.
            (substitute* "dist/Makefile.in"
              (("docdir[[:blank:]]*=.*")
               (string-append "docdir = " doc "/share/doc/bdb")))

            (zero?
             (system* "./dist/configure"
                      (string-append "--prefix=" out)
                      (string-append "CONFIG_SHELL=" (which "bash"))
                      (string-append "SHELL=" (which "bash"))

                      ;; The compatibility mode is needed by some packages,
                      ;; notably iproute2.
                      "--enable-compat185"

                      ;; The following flag is needed so that the inclusion
                      ;; of db_cxx.h into C++ files works; it leads to
                      ;; HAVE_CXX_STDHEADERS being defined in db_cxx.h.
                      "--enable-cxx"))))
                 %standard-phases)))
    (synopsis "Berkeley database")
    (description
     "Berkeley DB is an embeddable database allowing developers the choice of
SQL, Key/Value, XML/XQuery or Java Object storage for their data model.")
    (license (non-copyleft "file://LICENSE"
                           "See LICENSE in the distribution."))
    (home-page
     "http://www.oracle.com/us/products/database/berkeley-db/overview/index.html")))

(define-public mysql
  (package
    (name "mysql")
    (version "5.6.25")
    (source (origin
             (method url-fetch)
             (uri (string-append
                   "http://dev.mysql.com/get/Downloads/MySQL-"
                   (version-major+minor version) "/"
                   name "-" version ".tar.gz"))
             (sha256
              (base32
               "1gbz5i1z3nswpq3q8f477vrx7g15j8n41pyb94k0jfnkhc5rq1qm"))))
    (build-system cmake-build-system)
    (arguments
     '(#:configure-flags
       '("-DBUILD_CONFIG=mysql_release"
         "-DWITH_SSL=system"
         "-DWITH_ZLIB=system"
         "-DDEFAULT_CHARSET=utf8"
         "-DDEFAULT_COLLATION=utf8_general_ci"
         "-DMYSQL_DATADIR=/var/lib/mysql"
         "-DMYSQL_UNIX_ADDR=/run/mysqld/mysqld.sock"
         "-DINSTALL_INFODIR=share/mysql/docs"
         "-DINSTALL_MANDIR=share/man"
         "-DINSTALL_PLUGINDIR=lib/mysql/plugin"
         "-DINSTALL_SCRIPTDIR=bin"
         "-DINSTALL_INCLUDEDIR=include/mysql"
         "-DINSTALL_DOCREADMEDIR=share/mysql/docs"
         "-DINSTALL_SUPPORTFILESDIR=share/mysql"
         "-DINSTALL_MYSQLSHAREDIR=share/mysql"
         "-DINSTALL_DOCDIR=share/mysql/docs"
         "-DINSTALL_SHAREDIR=share/mysql"
         ;; Get rid of test data.
         "-DINSTALL_MYSQLTESTDIR="
         "-DINSTALL_SQLBENCHDIR=")
       #:phases (modify-phases %standard-phases
                  (add-after
                   'install 'strip-extra-references
                   (lambda* (#:key outputs #:allow-other-keys)
                     ;; Strip references to GCC and other build-time
                     ;; dependencies.
                     (let ((out (assoc-ref outputs "out")))
                       (for-each remove-store-references
                                 (list (string-append out "/bin/mysqlbug")
                                       (string-append
                                        out "/share/mysql/docs/INFO_BIN")))
                       #t)))
                  (add-after
                   'install 'remove-extra-binaries
                   (lambda* (#:key outputs #:allow-other-keys)
                     (let ((out (assoc-ref outputs "out")))
                       ;; Remove the 3 *_embedded files, which weigh in at
                       ;; 14 MiB each.
                       (for-each delete-file
                                 (find-files (string-append out "/bin")
                                             "_embedded$"))
                       #t))))))
    (native-inputs
     `(("bison" ,bison)
       ("perl" ,perl)))
    (inputs
     `(("libaio" ,libaio)
       ("openssl" ,openssl)
       ("zlib" ,zlib)
       ("ncurses" ,ncurses)))
    (home-page "http://www.mysql.com/")
    (synopsis "Fast, easy to use, and popular database")
    (description
     "MySQL is a fast, reliable, and easy to use relational database
management system that supports the standardized Structured Query
Language.")
    (license gpl2)))

(define-public mariadb
  (package
    (name "mariadb")
    (version "10.0.20")
    (source (origin
              (method url-fetch)
              (uri (string-append "https://downloads.mariadb.org/f/"
                                  name "-" version "/source/"
                                  name "-" version ".tar.gz"))
              (sha256
               (base32
                "0ywb730l68mxvmpik1x2ndbdaaks6dmc17pxspspm5wlqxinjkrs"))))
    (build-system cmake-build-system)
    (arguments
     '(#:configure-flags
       '("-DBUILD_CONFIG=mysql_release"
         "-DDEFAULT_CHARSET=utf8"
         "-DDEFAULT_COLLATION=utf8_general_ci"
         "-DMYSQL_DATADIR=/var/lib/mysql"
         "-DMYSQL_UNIX_ADDR=/run/mysqld/mysqld.sock"
         "-DINSTALL_INFODIR=share/mysql/docs"
         "-DINSTALL_MANDIR=share/man"
         "-DINSTALL_PLUGINDIR=lib/mysql/plugin"
         "-DINSTALL_SCRIPTDIR=bin"
         "-DINSTALL_INCLUDEDIR=include/mysql"
         "-DINSTALL_DOCREADMEDIR=share/mysql/docs"
         "-DINSTALL_SUPPORTFILESDIR=share/mysql/support-files"
         "-DINSTALL_MYSQLSHAREDIR=share/mysql"
         "-DINSTALL_DOCDIR=share/mysql/docs"
         "-DINSTALL_SHAREDIR=share/mysql")
       #:phases
       (modify-phases %standard-phases
         (add-before
          'configure 'pre-configure
          (lambda _
            (setenv "CONFIG_SHELL" (which "sh"))
            #t))
         (add-after
          'install 'post-install
          (lambda* (#:key outputs #:allow-other-keys)
            (let* ((out     (assoc-ref outputs "out"))
                   (test    (assoc-ref outputs "test")))
              (substitute* (string-append out "/bin/mysql_install_db")
                (("basedir=\"\"")
                 (string-append "basedir=\"" out "\"")))
              ;; Remove unneeded files for testing.
              (with-directory-excursion out
                (for-each delete-file-recursively
                          '("data" "mysql-test" "sql-bench"
                            "share/man/man1/mysql-test-run.pl.1")))))))))
    (native-inputs
     `(("bison" ,bison)
       ("perl" ,perl)))
    (inputs
     `(("jemalloc" ,jemalloc)
       ("libaio" ,libaio)
       ("libxml2" ,libxml2)
       ("ncurses" ,ncurses)
       ("openssl" ,openssl)
       ("pcre" ,pcre)
       ("zlib" ,zlib)))
    (home-page "https://mariadb.org/")
    (synopsis "SQL database server")
    (description
     "MariaDB is a multi-user and multi-threaded SQL database server, designed
as a drop-in replacement of MySQL.")
    (license gpl2)))

(define-public postgresql
  (package
    (name "postgresql")
    (version "9.3.8")
    (source (origin
              (method url-fetch)
              (uri (string-append "http://ftp.postgresql.org/pub/source/v"
                                  version "/postgresql-" version ".tar.bz2"))
              (sha256
               (base32
                "1ymd98szvx12gyjdb9gr2hlkrb5bjx7mcshqq3xzdifzapkkqp5w"))))
    (build-system gnu-build-system)
    (inputs
     `(("readline" ,readline)
       ("zlib" ,zlib)))
    (home-page "http://www.postgresql.org/")
    (synopsis "Powerful object-relational database system")
    (description
     "PostgreSQL is a powerful object-relational database system.  It is fully
ACID compliant, has full support for foreign keys, joins, views, triggers, and
stored procedures (in multiple languages).  It includes most SQL:2008 data
types, including INTEGER, NUMERIC, BOOLEAN, CHAR, VARCHAR, DATE, INTERVAL, and
TIMESTAMP.  It also supports storage of binary large objects, including
pictures, sounds, or video.")
    (license (x11-style "file://COPYRIGHT"))))

(define-public recutils
  (package
    (name "recutils")
    (version "1.7")
    (source (origin
              (method url-fetch)
              (uri (string-append "mirror://gnu/recutils/recutils-"
                                  version ".tar.gz"))
              (sha256
               (base32
                "0cdwa4094x3yx7vn98xykvnlp9rngvd58d19vs3vh5hrvggccg93"))))
    (build-system gnu-build-system)

    ;; Running tests in parallel leads to test failures and crashes in
    ;; torture/utils.
    (arguments '(#:parallel-tests? #f))

    (native-inputs `(("emacs" ,emacs-no-x)
                     ("bc" ,bc)))

    ;; TODO: Add more optional inputs.
    ;; FIXME: Our Bash doesn't have development headers (need for the 'readrec'
    ;; built-in command), but it's not clear how to get them installed.
    ;; See <https://lists.gnu.org/archive/html/bug-bash/2014-03/msg00125.html>.
    (inputs `(("curl" ,curl)
              ("libgcrypt" ,libgcrypt)
              ("check" ,check)))
    (synopsis "Manipulate plain text files as databases")
    (description
     "GNU Recutils is a set of tools and libraries for creating and
manipulating text-based, human-editable databases.  Despite being text-based,
databases created with Recutils carry all of the expected features such as
unique fields, primary keys, time stamps and more.  Many different field
types are supported, as is encryption.")
    (license gpl3+)
    (home-page "http://www.gnu.org/software/recutils/")))

(define-public sqlite
  (package
   (name "sqlite")
   (version "3.8.11.1")
   (source (origin
            (method url-fetch)
            ;; TODO: Download from sqlite.org once this bug :
            ;; http://lists.gnu.org/archive/html/bug-guile/2013-01/msg00027.html
            ;; has been fixed.
            (uri (let ((numeric-version
                        (match (string-split version #\.)
                          ((first-digit other-digits ...)
                           (string-append first-digit
                                          (string-pad-right
                                           (string-concatenate
                                            (map (cut string-pad <> 2 #\0)
                                                 other-digits))
                                           6 #\0))))))
<<<<<<< HEAD
                   (list
                    (string-append
                     "http://distfiles.gentoo.org/distfiles/"
                     "/sqlite-autoconf-" numeric-version ".tar.gz")
                    (string-append
                     "mirror://sourceforge/sqlite.mirror/SQLite%20" version
                     "/sqlite-autoconf-" numeric-version ".tar.gz"))))
=======
                   (string-append
                    "https://fossies.org/linux/misc/sqlite-autoconf-"
                    numeric-version ".tar.gz")

                   ;; XXX: As of 2015-09-08, SourceForge is squatting the URL
                   ;; below, returning 200 and showing an advertising page.
                   ;; (string-append
                   ;;  "mirror://sourceforge/sqlite.mirror/SQLite%20" version
                   ;;  "/sqlite-autoconf-" numeric-version ".tar.gz")
                   ))
>>>>>>> 610075f7
            (sha256
             (base32
              "1dnkl4qr1dgaprbyf3jddfiynkhxnin86qabni47wjlc0fnb16gv"))))
   (build-system gnu-build-system)
   (inputs `(("readline" ,readline)))
   (arguments
    `(#:configure-flags
      ;; Add -DSQLITE_SECURE_DELETE and -DSQLITE_ENABLE_UNLOCK_NOTIFY to
      ;; CFLAGS.  GNU Icecat will refuse to use the system SQLite unless these
      ;; options are enabled.
      '("CFLAGS=-O2 -DSQLITE_SECURE_DELETE -DSQLITE_ENABLE_UNLOCK_NOTIFY")))
   (home-page "http://www.sqlite.org/")
   (synopsis "The SQLite database management system")
   (description
    "SQLite is a software library that implements a self-contained, serverless,
zero-configuration, transactional SQL database engine.  SQLite is the most
widely deployed SQL database engine in the world.  The source code for SQLite
is in the public domain.")
   (license public-domain)))

(define-public tdb
  (package
    (name "tdb")
    (version "1.3.0")
    (source (origin
              (method url-fetch)
              (uri (string-append "http://samba.org/ftp/tdb/tdb-"
                                  version ".tar.gz"))
              (sha256
               (base32
                "085sd2kii72fr0c4pdc7c7m0xk34nc66wnjp21c83dss826y9gh4"))))
    (build-system gnu-build-system)
    (arguments
     '(#:phases (alist-replace
                 'configure
                 (lambda* (#:key outputs #:allow-other-keys)
                   (let ((out (assoc-ref outputs "out")))
                     ;; The 'configure' script is a wrapper for Waf and
                     ;; doesn't recognize things like '--enable-fast-install'.
                     (zero? (system* "./configure"
                                     (string-append "--prefix=" out)))))
                 %standard-phases)))
    (native-inputs
     `(;; TODO: Build the documentation.
       ;; ("docbook-xsl" ,docbook-xsl)
       ;; ("libxml2" ,libxml2)
       ;; ("libxslt" ,libxslt)
       ("python" ,python-2)))                     ;for the Waf build system
    (home-page "http://tdb.samba.org/")
    (synopsis "Trivial database")
    (description
     "TDB is a Trivial Database.  In concept, it is very much like GDBM,
and BSD's DB except that it allows multiple simultaneous writers and uses
locking internally to keep writers from trampling on each other.  TDB is also
extremely small.")
    (license lgpl3+)))

(define-public perl-dbi
  (package
    (name "perl-dbi")
    (version "1.631")
    (source (origin
              (method url-fetch)
              (uri (string-append
                    "mirror://cpan/authors/id/T/TI/TIMB/DBI-"
                    version ".tar.gz"))
              (sha256
               (base32
                "04fmrnchhwi7jx4niaiv93vmi343hdm3xj04w9zr2m9hhqh782np"))))
    (build-system perl-build-system)
    (synopsis "Database independent interface for Perl")
    (description "This package provides an database interface for Perl.")
    (home-page "http://search.cpan.org/~timb/DBI-1.631/DBI.pm")
    (license (package-license perl))))

(define-public perl-dbix-class
  (package
    (name "perl-dbix-class")
    (version "0.082810")
    (source
     (origin
       (method url-fetch)
       (uri (string-append "mirror://cpan/authors/id/R/RI/RIBASUSHI/"
                           "DBIx-Class-" version ".tar.gz"))
       (sha256
        (base32
         "1zlsswk8j2k024gwhdhia8ksrmb8065n98dahkk8c0r69wv85n04"))))
    (build-system perl-build-system)
    (native-inputs
     `(("perl-dbd-sqlite" ,perl-dbd-sqlite)
       ("perl-file-temp" ,perl-file-temp)
       ("perl-package-stash" ,perl-package-stash)
       ("perl-test-deep" ,perl-test-deep)
       ("perl-test-exception" ,perl-test-exception)
       ("perl-test-warn" ,perl-test-warn)))
    (propagated-inputs
     `(("perl-class-accessor-grouped" ,perl-class-accessor-grouped)
       ("perl-class-c3-componentised" ,perl-class-c3-componentised)
       ("perl-class-inspector" ,perl-class-inspector)
       ("perl-config-any" ,perl-config-any)
       ("perl-context-preserve" ,perl-context-preserve)
       ("perl-data-dumper-concise" ,perl-data-dumper-concise)
       ("perl-data-page" ,perl-data-page)
       ("perl-dbi" ,perl-dbi)
       ("perl-devel-globaldestruction" ,perl-devel-globaldestruction)
       ("perl-hash-merge" ,perl-hash-merge)
       ("perl-module-find" ,perl-module-find)
       ("perl-moo" ,perl-moo)
       ("perl-mro-compat" ,perl-mro-compat)
       ("perl-namespace-clean" ,perl-namespace-clean)
       ("perl-path-class" ,perl-path-class)
       ("perl-scalar-list-utils" ,perl-scalar-list-utils)
       ("perl-scope-guard" ,perl-scope-guard)
       ("perl-sql-abstract" ,perl-sql-abstract)
       ("perl-sub-name" ,perl-sub-name)
       ("perl-text-balanced" ,perl-text-balanced)
       ("perl-try-tiny" ,perl-try-tiny)))
    (home-page "http://search.cpan.org/dist/DBIx-Class")
    (synopsis "Extensible and flexible object <-> relational mapper")
    (description "An SQL to OO mapper with an object API inspired by
Class::DBI (with a compatibility layer as a springboard for porting) and a
resultset API that allows abstract encapsulation of database operations.  It
aims to make representing queries in your code as perl-ish as possible while
still providing access to as many of the capabilities of the database as
possible, including retrieving related records from multiple tables in a
single query, \"JOIN\", \"LEFT JOIN\", \"COUNT\", \"DISTINCT\", \"GROUP BY\",
\"ORDER BY\" and \"HAVING\" support.")
    (license (package-license perl))))

(define-public perl-dbix-class-cursor-cached
  (package
    (name "perl-dbix-class-cursor-cached")
    (version "1.001002")
    (source
     (origin
       (method url-fetch)
       (uri (string-append "mirror://cpan/authors/id/A/AR/ARCANEZ/"
                           "DBIx-Class-Cursor-Cached-" version ".tar.gz"))
       (sha256
        (base32
         "19r7jr6pknxiirrybq0cd0lnr76xiw05arnfqgk9nrhp6c7vvil0"))))
    (build-system perl-build-system)
    (native-inputs
     `(("perl-cache-cache" ,perl-cache-cache)
       ("perl-dbd-sqlite" ,perl-dbd-sqlite)))
    (propagated-inputs
     `(("perl-carp-clan" ,perl-carp-clan)
       ("perl-dbix-class" ,perl-dbix-class)))
    (home-page "http://search.cpan.org/dist/DBIx-Class-Cursor-Cached")
    (synopsis "Cursor with built-in caching support")
    (description "DBIx::Class::Cursor::Cached provides a cursor class with
built-in caching support.")
    (license (package-license perl))))

(define-public perl-dbix-class-introspectablem2m
  (package
    (name "perl-dbix-class-introspectablem2m")
    (version "0.001001")
    (source
     (origin
       (method url-fetch)
       (uri (string-append "mirror://cpan/authors/id/G/GR/GRODITI/"
                           "DBIx-Class-IntrospectableM2M-" version ".tar.gz"))
       (sha256
        (base32
         "0p9zx1yc1f6jg583l206wilsni2v8mlngc2vf2q8yn10pmy4y6wm"))))
    (build-system perl-build-system)
    (propagated-inputs
     `(("perl-dbix-class" ,perl-dbix-class)))
    (home-page "http://search.cpan.org/dist/DBIx-Class-IntrospectableM2M")
    (synopsis "Introspect many-to-many relationships")
    (description "Because the many-to-many relationships are not real
relationships, they can not be introspected with DBIx::Class.  Many-to-many
relationships are actually just a collection of convenience methods installed
to bridge two relationships.  This DBIx::Class component can be used to store
all relevant information about these non-relationships so they can later be
introspected and examined.")
    (license (package-license perl))))

(define-public perl-dbix-class-schema-loader
  (package
    (name "perl-dbix-class-schema-loader")
    (version "0.07042")
    (source
     (origin
       (method url-fetch)
       (uri (string-append "mirror://cpan/authors/id/I/IL/ILMARI/"
                           "DBIx-Class-Schema-Loader-" version ".tar.gz"))
       (sha256
        (base32
         "0sb48as7azmj6s4acxh98wcvcik7lxm7dcjz1c3wdrkrbmbbz0jf"))))
    (build-system perl-build-system)
    (native-inputs
     `(("perl-config-any" ,perl-config-any)
       ("perl-config-general" ,perl-config-general)
       ("perl-dbd-sqlite" ,perl-dbd-sqlite)
       ("perl-dbix-class-introspectablem2m" ,perl-dbix-class-introspectablem2m)
       ("perl-moose" ,perl-moose)
       ("perl-moosex-markasmethods" ,perl-moosex-markasmethods)
       ("perl-moosex-nonmoose" ,perl-moosex-nonmoose)
       ("perl-namespace-autoclean" ,perl-namespace-autoclean)
       ("perl-test-deep" ,perl-test-deep)
       ("perl-test-differences" ,perl-test-differences)
       ("perl-test-exception" ,perl-test-exception)
       ("perl-test-pod" ,perl-test-pod)
       ("perl-test-warn" ,perl-test-warn)))
    (propagated-inputs
     `(("perl-class-unload" ,perl-class-unload)
       ("perl-class-inspector" ,perl-class-inspector)
       ("perl-class-accessor-grouped" ,perl-class-accessor-grouped)
       ("perl-class-c3-componentised" ,perl-class-c3-componentised)
       ("perl-carp-clan" ,perl-carp-clan)
       ("perl-data-dump" ,perl-data-dump)
       ("perl-dbix-class" ,perl-dbix-class)
       ("perl-hash-merge" ,perl-hash-merge)
       ("perl-list-moreutils" ,perl-list-moreutils)
       ("perl-lingua-en-inflect-phrase" ,perl-lingua-en-inflect-phrase)
       ("perl-lingua-en-inflect-number" ,perl-lingua-en-inflect-number)
       ("perl-lingua-en-tagger" ,perl-lingua-en-tagger)
       ("perl-namespace-clean" ,perl-namespace-clean)
       ("perl-mro-compat" ,perl-mro-compat)
       ("perl-scope-guard" ,perl-scope-guard)
       ("perl-string-camelcase" ,perl-string-camelcase)
       ("perl-string-toidentifier-en" ,perl-string-toidentifier-en)
       ("perl-sub-name" ,perl-sub-name)
       ("perl-try-tiny" ,perl-try-tiny)))
    (arguments `(#:tests? #f))          ;TODO: t/20invocations.t fails
    (home-page "http://search.cpan.org/dist/DBIx-Class-Schema-Loader")
    (synopsis "Create a DBIx::Class::Schema based on a database")
    (description "DBIx::Class::Schema::Loader automates the definition of a
DBIx::Class::Schema by scanning database table definitions and setting up the
columns, primary keys, unique constraints and relationships.")
    (license (package-license perl))))

(define-public perl-dbd-pg
  (package
    (name "perl-dbd-pg")
    (version "3.5.1")
    (source
     (origin
       (method url-fetch)
       (uri (string-append "mirror://cpan/authors/id/T/TU/TURNSTEP/"
                           "DBD-Pg-" version ".tar.gz"))
       (sha256
        (base32
         "0z0kf1kjgbi5f6nr63i2fnrx7629d9lvxg1q8sficwb3zdf1ggzx"))))
    (build-system perl-build-system)
    (native-inputs
     `(("perl-dbi" ,perl-dbi)))
    (propagated-inputs
     `(("perl-dbi" ,perl-dbi)
       ("postgresql" ,postgresql)))
    (home-page "http://search.cpan.org/dist/DBD-Pg")
    (synopsis "DBI PostgreSQL interface")
    (description "")
    (license (package-license perl))))

(define-public perl-dbd-sqlite
  (package
    (name "perl-dbd-sqlite")
    (version "1.42")
    (source (origin
              (method url-fetch)
              (uri (string-append
                    "mirror://cpan/authors/id/I/IS/ISHIGAKI/DBD-SQLite-"
                    version ".tar.gz"))
              (sha256
               (base32
                "14x9cjsc8dz8ad1nad0bqiq9cbk1rjfb8h5y0rpk3pdl38y6afxb"))))
    (build-system perl-build-system)
    (inputs `(("sqlite" ,sqlite)))
    (propagated-inputs `(("perl-dbi" ,perl-dbi)))
    (synopsis "SQlite interface for Perl")
    (description "DBD::SQLite is a Perl DBI driver for SQLite, that includes
the entire thing in the distribution.  So in order to get a fast transaction
capable RDBMS working for your Perl project you simply have to install this
module, and nothing else.")
    (license (package-license perl))
    (home-page "http://search.cpan.org/~ishigaki/DBD-SQLite/lib/DBD/SQLite.pm")))

(define-public perl-sql-abstract
  (package
    (name "perl-sql-abstract")
    (version "1.81")
    (source
     (origin
       (method url-fetch)
       (uri (string-append "mirror://cpan/authors/id/R/RI/RIBASUSHI/"
                           "SQL-Abstract-" version ".tar.gz"))
       (sha256
        (base32
         "17sgwq3mvqjhv3b77cnvrq60xgp8harjhlnvpwmxc914rqc5ckaz"))))
    (build-system perl-build-system)
    (native-inputs
     `(("perl-test-deep" ,perl-test-deep)
       ("perl-test-exception" ,perl-test-exception)
       ("perl-test-warn" ,perl-test-warn)))
    (propagated-inputs
     `(("perl-hash-merge" ,perl-hash-merge)
       ("perl-moo" ,perl-moo)
       ("perl-mro-compat" ,perl-mro-compat)
       ("perl-text-balanced" ,perl-text-balanced)))
    (home-page "http://search.cpan.org/dist/SQL-Abstract")
    (synopsis "Generate SQL from Perl data structures")
    (description "This module was inspired by the excellent DBIx::Abstract.
While based on the concepts used by DBIx::Abstract, the concepts used have
been modified to make the SQL easier to generate from Perl data structures.
The underlying idea is for this module to do what you mean, based on the data
structures you provide it, so that you don't have to modify your code every
time your data changes.")
    (license (package-license perl))))

(define-public perl-sql-splitstatement
  (package
    (name "perl-sql-splitstatement")
    (version "1.00020")
    (source
     (origin
       (method url-fetch)
       (uri (string-append "mirror://cpan/authors/id/E/EM/EMAZEP/"
                           "SQL-SplitStatement-" version ".tar.gz"))
       (sha256
        (base32
         "0bqg45k4c9qkb2ypynlwhpvzsl4ssfagmsalys18s5c79ps30z7p"))))
    (build-system perl-build-system)
    (native-inputs
     `(("perl-test-exception" ,perl-test-exception)))
    (propagated-inputs
     `(("perl-class-accessor" ,perl-class-accessor)
       ("perl-list-moreutils" ,perl-list-moreutils)
       ("perl-regexp-common" ,perl-regexp-common)
       ("perl-sql-tokenizer" ,perl-sql-tokenizer)))
    (home-page "http://search.cpan.org/dist/SQL-SplitStatement")
    (synopsis "Split SQL code into atomic statements")
    (description "This module tries to split any SQL code, even including
non-standard extensions, into the atomic statements it is composed of.")
    (license (package-license perl))))

(define-public perl-sql-tokenizer
  (package
    (name "perl-sql-tokenizer")
    (version "0.24")
    (source
     (origin
       (method url-fetch)
       (uri (string-append "mirror://cpan/authors/id/I/IZ/IZUT/"
                           "SQL-Tokenizer-" version ".tar.gz"))
       (sha256
        (base32
         "1qa2dfbzdlr5qqdam9yn78z5w3al5r8577x06qan8wv58ay6ka7s"))))
    (build-system perl-build-system)
    (home-page "http://search.cpan.org/dist/SQL-Tokenizer")
    (synopsis "SQL tokenizer")
    (description "SQL::Tokenizer is a tokenizer for SQL queries.  It does not
claim to be a parser or query verifier.  It just creates sane tokens from a
valid SQL query.")
    (license (package-license perl))))

(define-public unixodbc
  (package
   (name "unixodbc")
   (version "2.3.2")
   (source (origin
            (method url-fetch)
            (uri
             (string-append
              "ftp://ftp.unixodbc.org/pub/unixODBC/unixODBC-" version ".tar.gz"))
            (sha256
             (base32 "16jw5fq7wgfky6ak1h2j2pqx99jivsdl4q8aq6immpr55xs5jd4w"))))
   (build-system gnu-build-system)
   (synopsis "Data source abstraction library")
   (description "Unixodbc is a library providing an API with which to access
data sources.  Data sources include SQL Servers and any software with an ODBC
Driver.")
   (license lgpl2.1+)
   ;; COPYING contains copy of lgpl2.1 - but copyright notices just say "LGPL"
   (home-page "http://www.unixodbc.org")))

(define-public unqlite
  (package
    (name "unqlite")
    (version "1.1.6")
    (source (origin
              (method url-fetch)
              ;; Contains bug fixes against the official release, and has an
              ;; autotooled build system.
              (uri (string-append "https://github.com/aidin36/tocc/releases/"
                                  "download/v1.0.0/"
                                  "unqlite-unofficial-" version ".tar.gz"))
              (sha256
               (base32
                "1sbpvhg15gadq0mpcy16q7k3rkg4b4dicpnn5xifpkpn02sqik3s"))))
    (build-system gnu-build-system)
    (arguments `(#:tests? #f))          ;No check target
    (home-page "http://www.unqlite.org")
    (synopsis "In-memory key/value and document store")
    (description
     "UnQLite is an in-process software library which implements a
self-contained, serverless, zero-configuration, transactional NoSQL
database engine.  UnQLite is a document store database similar to
MongoDB, Redis, CouchDB, etc. as well as a standard Key/Value store
similar to BerkeleyDB, LevelDB, etc.")
    (license bsd-2)))

(define-public redis
  (package
    (name "redis")
    (version "3.0.4")
    (source (origin
              (method url-fetch)
              (uri (string-append "http://download.redis.io/releases/redis-"
                                  version".tar.gz"))
              (sha256
               (base32
                "1kqjc4qrasadgnl3cg71x3g5qpw2rilyk4pwl151698rb2nr0pm3"))))
    (build-system gnu-build-system)
    (arguments
     '(#:tests? #f ; tests related to master/slave and replication fail
       #:phases (modify-phases %standard-phases
                  (delete 'configure))
       #:make-flags `("CC=gcc"
                      "MALLOC=libc"
                      ,(string-append "PREFIX="
                                      (assoc-ref %outputs "out")))))
    (synopsis "Key-value cache and store")
    (description "Redis is an advanced key-value cache and store.  Redis
supports many data structures including strings, hashes, lists, sets, sorted
sets, bitmaps and hyperloglogs.")
    (home-page "http://redis.io/")
    (license bsd-3)))<|MERGE_RESOLUTION|>--- conflicted
+++ resolved
@@ -326,18 +326,13 @@
                                             (map (cut string-pad <> 2 #\0)
                                                  other-digits))
                                            6 #\0))))))
-<<<<<<< HEAD
                    (list
                     (string-append
+                     "https://fossies.org/linux/misc/sqlite-autoconf-"
+                     numeric-version ".tar.gz")
+                    (string-append
                      "http://distfiles.gentoo.org/distfiles/"
-                     "/sqlite-autoconf-" numeric-version ".tar.gz")
-                    (string-append
-                     "mirror://sourceforge/sqlite.mirror/SQLite%20" version
-                     "/sqlite-autoconf-" numeric-version ".tar.gz"))))
-=======
-                   (string-append
-                    "https://fossies.org/linux/misc/sqlite-autoconf-"
-                    numeric-version ".tar.gz")
+                     "/sqlite-autoconf-" numeric-version ".tar.gz"))
 
                    ;; XXX: As of 2015-09-08, SourceForge is squatting the URL
                    ;; below, returning 200 and showing an advertising page.
@@ -345,7 +340,6 @@
                    ;;  "mirror://sourceforge/sqlite.mirror/SQLite%20" version
                    ;;  "/sqlite-autoconf-" numeric-version ".tar.gz")
                    ))
->>>>>>> 610075f7
             (sha256
              (base32
               "1dnkl4qr1dgaprbyf3jddfiynkhxnin86qabni47wjlc0fnb16gv"))))
