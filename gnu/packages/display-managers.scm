;;; GNU Guix --- Functional package management for GNU
;;; Copyright © 2013 Joshua Grant <tadni@riseup.net>
;;; Copyright © 2014, 2018 Ludovic Courtès <ludo@gnu.org>
;;; Copyright © 2014 Andreas Enge <andreas@enge.fr>
;;; Copyright © 2017 Ricardo Wurmus <rekado@elephly.net>
;;; Copyright © 2017 Sou Bunnbu <iyzsong@gmail.com>
;;; Copyright © 2017 Marius Bakke <mbakke@fastmail.com>
;;; Copyright © 2017 Tobias Geerinckx-Rice <me@tobias.gr>
;;;
;;; This file is part of GNU Guix.
;;;
;;; GNU Guix is free software; you can redistribute it and/or modify it
;;; under the terms of the GNU General Public License as published by
;;; the Free Software Foundation; either version 3 of the License, or (at
;;; your option) any later version.
;;;
;;; GNU Guix is distributed in the hope that it will be useful, but
;;; WITHOUT ANY WARRANTY; without even the implied warranty of
;;; MERCHANTABILITY or FITNESS FOR A PARTICULAR PURPOSE.  See the
;;; GNU General Public License for more details.
;;;
;;; You should have received a copy of the GNU General Public License
;;; along with GNU Guix.  If not, see <http://www.gnu.org/licenses/>.

(define-module (gnu packages display-managers)
  #:use-module ((guix licenses) #:prefix license:)
  #:use-module (guix packages)
  #:use-module (guix download)
  #:use-module (guix build-system cmake)
  #:use-module (guix build-system gnu)
  #:use-module (guix packages)
  #:use-module (guix utils)
  #:use-module (gnu packages)
  #:use-module (gnu packages admin)
  #:use-module (gnu packages fontutils)
  #:use-module (gnu packages freedesktop)
  #:use-module (gnu packages gl)
  #:use-module (gnu packages glib)
  #:use-module (gnu packages gnome)
  #:use-module (gnu packages gnupg)
  #:use-module (gnu packages gtk)
  #:use-module (gnu packages image)
  #:use-module (gnu packages kde-frameworks)
  #:use-module (gnu packages linux)
  #:use-module (gnu packages pkg-config)
  #:use-module (gnu packages python)
  #:use-module (gnu packages qt)
  #:use-module (gnu packages xdisorg)
  #:use-module (gnu packages xfce)
  #:use-module (gnu packages xorg))

(define-public greenisland
  (package
    (name "greenisland")
    (version "0.9.0.1")
    (source (origin
              (method url-fetch)
              (uri (string-append
                    "https://github.com/greenisland/greenisland"
                    "/releases/download/v" version "/"
                    "greenisland-" version ".tar.xz"))
              (sha256
               (base32
                "1flmha31hmii6m2mdvmn1q5dc0fhnvgc4lp1b4wgkz20y7x4f1fm"))))
    (build-system cmake-build-system)
    (native-inputs
     `(("extra-cmake-modules" ,extra-cmake-modules)
       ("dbus" ,dbus)
       ("glib:bin" ,glib "bin")
       ("pkg-config" ,pkg-config)
       ("xorg-server" ,xorg-server)))
    (inputs
     `(("elogind" ,elogind)
       ("eudev" ,eudev)
       ("fontconfig" ,fontconfig)
       ("freetype" ,freetype)
       ("glib" ,glib)
       ("libdrm" ,libdrm)
       ("libinput" ,libinput-minimal)
       ("libxcursor" ,libxcursor)
       ("libxkbcommon" ,libxkbcommon)
       ("libx11" ,libx11)
       ("mesa" ,mesa)
       ("qtbase" ,qtbase)
       ("qtdeclarative" ,qtdeclarative)
       ("wayland" ,wayland)
       ("wayland-protocols" ,wayland-protocols)
       ("xcb-util-cursor" ,xcb-util-cursor)))
    (arguments
     `(#:configure-flags
       (list (string-append "-DPLUGIN_INSTALL_DIR="
                            (assoc-ref %outputs "out") "/plugins")
             (string-append "-DQML_INSTALL_DIR="
                            (assoc-ref %outputs "out") "/qml"))
       #:modules ((guix build cmake-build-system)
                  (guix build qt-utils)
                  (guix build utils))
       #:imported-modules (,@%cmake-build-system-modules
                           (guix build qt-utils))
       #:phases
       (modify-phases %standard-phases
         (add-after 'unpack 'disable-udev-tests
           (lambda _ ; FIXME: Build env doesn't contain /dev/sda
             (substitute* "tests/auto/platform/tst_udev.cpp"
               (("QVERIFY") "// QVERIFY")
               (("QCOMPARE") "// QCOMPARE"))))
         (replace 'check
           (lambda _
             (setenv "DBUS_FATAL_WARNINGS" "0")
             (zero? (system* "dbus-launch" "ctest" "."))))
         (add-before 'check 'check-setup
           (lambda _
             (setenv "CTEST_OUTPUT_ON_FAILURE" "1") ; Enable debug output
             ;; make Qt render "offscreen", required for tests
             (setenv "QT_QPA_PLATFORM" "offscreen")
             (setenv "XDG_RUNTIME_DIR" (getcwd))
             #t))
         (add-after 'install 'wrap-programs
           (lambda* (#:key outputs #:allow-other-keys)
             (let ((out (assoc-ref outputs "out")))
               (wrap-qt-program out "greenisland")
               (wrap-qt-program out "greenisland-launcher")
               (wrap-qt-program out "greenisland-screencaster")
               (wrap-qt-program out "greenisland-wayland-scanner")
               #t))))))
    (synopsis "QtQuick Wayland compositor and shell for desktop and mobile")
    (description "Green Island provides a full blown Wayland compositor for
QtQuick as well as pluggable hardware abstraction, extensions, tools and a
Qt-style API for Wayland clients.")
    (home-page "http://hawaiios.org")
    ;; Choice of license at the user's opinion.
    (license (list license:gpl2 license:gpl3 license:lgpl2.1 license:lgpl3))))

(define-public sddm
  (package
    (name "sddm")
    (version "0.18.0")
    (source (origin
              (method url-fetch)
              (uri (string-append
                    "https://github.com/sddm/sddm"
                    "/releases/download/v" version "/"
                    "sddm-" version ".tar.xz"))
              (sha256
               (base32
<<<<<<< HEAD
                "0ch6rdppgy2vbzw0c2x9a4c6ry46vx7p6b76d8xbh2nvxh23xv0k"))))
=======
                "0icyi9nqgbp2v6dwh3n3jzff9jv2xy8d4rbsz89hd65x7c3hrv87"))))
>>>>>>> b19f3337
    (build-system cmake-build-system)
    (native-inputs
     `(("extra-cmake-modules" ,extra-cmake-modules)
       ("pkg-config" ,pkg-config)
       ("qttools" ,qttools)))
    (inputs
     `(("elogind" ,elogind)
       ("glib" ,glib)
       ("libxcb" ,libxcb)
       ("libxkbcommon" ,libxkbcommon)
       ("linux-pam" ,linux-pam)
       ("qtbase" ,qtbase)
       ("qtdeclarative" ,qtdeclarative)
       ("shadow" ,shadow)
       ("wayland" ,wayland)))
    (arguments
     `(#:configure-flags
       (list
        ;; This option currently does nothing, but will presumably be enabled
        ;; if/when <https://github.com/sddm/sddm/pull/616> is merged.
        "-DENABLE_WAYLAND=ON"
        "-DENABLE_PAM=ON"
        ;; Both flags are required for elogind support.
        "-DNO_SYSTEMD=ON" "-DUSE_ELOGIND=ON"
        "-DCONFIG_FILE=/etc/sddm.conf"
        ;; Set path to /etc/login.defs.
        ;; An alternative would be to use -DUID_MIN and -DUID_MAX.
        (string-append "-DLOGIN_DEFS_PATH="
                       (assoc-ref %build-inputs "shadow")
                       "/etc/login.defs")
        (string-append "-DQT_IMPORTS_DIR="
                       (assoc-ref %outputs "out") "/qml")
        (string-append "-DCMAKE_INSTALL_SYSCONFDIR="
                       (assoc-ref %outputs "out") "/etc"))
       #:modules ((guix build cmake-build-system)
                  (guix build qt-utils)
                  (guix build utils))
       #:imported-modules (,@%cmake-build-system-modules
                           (guix build qt-utils))
       #:phases
       (modify-phases %standard-phases
         (add-after 'unpack 'embed-loginctl-reference
           (lambda _
             (substitute* "CMakeLists.txt"
               (("/usr/bin/loginctl") (which "loginctl")))
             #t))
         (add-after 'install 'wrap-programs
           (lambda* (#:key outputs #:allow-other-keys)
             (let ((out (assoc-ref outputs "out")))
               (wrap-qt-program out "sddm")
               (wrap-qt-program out "sddm-greeter")
               #t))))))
    (synopsis "QML based X11 and Wayland display manager")
    (description "SDDM is a display manager for X11 and Wayland aiming to be
fast, simple and beautiful.  SDDM is themeable and puts no restrictions on the
user interface design.  It uses QtQuick which gives the designer the ability to
create smooth, animated user interfaces.")
    (home-page "https://github.com/sddm/sddm")
    ;; QML files are MIT licensed and images are CC BY 3.0.
    (license (list license:gpl2+ license:expat license:cc-by3.0))))

(define-public lightdm
  (package
    (name "lightdm")
    (version "1.24.0")
    (source (origin
              (method url-fetch)
              (uri (string-append "https://launchpad.net/lightdm/"
                                  (version-major+minor version) "/"
                                  version "/+download/lightdm-"
                                  version ".tar.xz"))
              (sha256
               (base32
                "18j33bm54i8k7ncxcs69zqi4105s62n58jrydqn3ikrb71s9nl6d"))))
    (build-system gnu-build-system)
    (arguments
     '(#:parallel-tests? #f ; fails when run in parallel
       #:configure-flags
       (list "--localstatedir=/var")
       #:phases
       (modify-phases %standard-phases
         (add-after 'unpack 'fix-paths
           (lambda _
             (substitute* "src/shared-data-manager.c"
               (("/bin/rm") (which "rm")))
             (substitute* '("data/users.conf"
                            "common/user-list.c")
               (("/bin/false") (which "false"))
               (("/usr/sbin/nologin") (which "nologin")))
             (substitute* "src/seat.c"
               (("/bin/sh") (which "sh")))
             #t))
         (add-after 'unpack 'disable-broken-tests
           (lambda _
             (substitute* "tests/Makefile.in"
               (("test-sessions-gobject ") "")
               ((" test-sessions-python ") " "))
             #t))
         (add-before 'check 'pre-check
           ;; Run test-suite under a dbus session.
           (lambda* (#:key inputs #:allow-other-keys)
             (wrap-program "tests/src/test-python-greeter"
               `("PYTHONPATH"      ":" prefix (,(getenv "PYTHONPATH")))
               `("GI_TYPELIB_PATH" ":" prefix (,(getenv "GI_TYPELIB_PATH"))))

             ;; Avoid printing locale warnings, which trip up the text
             ;; matching tests.
             (unsetenv "LC_ALL")
             #t)))))
    (inputs
     `(("audit" ,audit)
       ("linux-pam" ,linux-pam)
       ("shadow" ,shadow)                         ;for sbin/nologin
       ("libgcrypt" ,libgcrypt)
       ("libxcb" ,libxcb)))
    (native-inputs
     `(("gobject-introspection" ,gobject-introspection)
       ("pkg-config" ,pkg-config)
       ("itstool" ,itstool)
       ("intltool" ,intltool)
       ;; For tests
       ("dbus" ,dbus)
       ("python" ,python-2)
       ("python-pygobject" ,python2-pygobject)))
    ;; Required by liblightdm-gobject-1.pc.
    (propagated-inputs
     `(("glib" ,glib)
       ("libx11" ,libx11)
       ("libxklavier" ,libxklavier)))
    (home-page "https://www.freedesktop.org/wiki/Software/LightDM/")
    (synopsis "Lightweight display manager")
    (description "The Light Display Manager (LightDM) is a cross-desktop
display manager which supports different greeters.")
    (license license:gpl3+)))

(define-public lightdm-gtk-greeter
  (package
    (name "lightdm-gtk-greeter")
    (version "2.0.2")
    (source (origin
              (method url-fetch)
              (uri (string-append
                    "https://launchpad.net/lightdm-gtk-greeter/"
                    (version-major+minor version) "/" version
                    "/+download/lightdm-gtk-greeter-" version ".tar.gz"))
              (sha256
               (base32
                "1436sdm83xqhxyr1rzqxhsl8if2xmidlvb341xcv6dv83lyxkrlf"))))
    (build-system gnu-build-system)
    (native-inputs
     `(("exo" ,exo)
       ("intltool" ,intltool)
       ("pkg-config" ,pkg-config)))
    (inputs
     `(("lightdm" ,lightdm)
       ("gtk+" ,gtk+)))
    (synopsis "GTK+ greeter for LightDM")
    (home-page "https://launchpad.net/lightdm-gtk-greeter")
    (description "This package provides a LightDM greeter implementation using
GTK+, lets you select a desktop session and log in to it.")
    (license license:gpl3+)))

(define-public slim
  (package
    (name "slim")
    (version "1.3.6")
    (source (origin
	     (method url-fetch)
             ;; Used to be available from download.berlios.de.
	     (uri (string-append
                   "mirror://sourceforge/slim.berlios/slim-"
                   version ".tar.gz"))
	     (sha256
	      (base32 "1pqhk22jb4aja4hkrm7rjgbgzjyh7i4zswdgf5nw862l2znzxpi1"))
             (patches (search-patches "slim-config.patch"
                                      "slim-reset.patch"
                                      "slim-login.patch"
                                      "slim-session.patch"
                                      "slim-sigusr1.patch"))))
    (build-system cmake-build-system)
    (inputs `(("linux-pam" ,linux-pam)
	      ("libpng" ,libpng)
	      ("libjpeg" ,libjpeg)
	      ("freeglut" ,freeglut)
	      ("libxrandr" ,libxrandr)
	      ("libxrender" ,libxrender)
	      ("freetype" ,freetype)
	      ("fontconfig" ,fontconfig)
              ("libx11" ,libx11)
	      ("libxft" ,libxft)
	      ("libxmu" ,libxmu)
	      ("xauth" ,xauth)))
    (native-inputs
     `(("pkg-config" ,pkg-config)))
    (arguments
     '(#:phases
       (modify-phases %standard-phases
         (add-before 'configure 'set-new-etc-location
           (lambda _
             (substitute* "CMakeLists.txt"
               (("/etc")
                (string-append (assoc-ref %outputs "out") "/etc"))
               (("install.*systemd.*")
               ;; The build system's logic here is: if "Linux", then
                ;; "systemd".  Strip that.
                ""))
             #t)))
       #:configure-flags '("-DUSE_PAM=yes"
                           "-DUSE_CONSOLEKIT=no")
       #:tests? #f))

    ;; This used to be at <http://slim.berlios.de/>.
    (home-page "https://sourceforge.net/projects/slim.berlios/")
    (synopsis "Desktop-independent graphical login manager for X11")
    (description
     "SLiM is a Desktop-independent graphical login manager for X11, derived
from Login.app.  It aims to be light and simple, although completely
configurable through themes and an option file; is suitable for machines on
which remote login functionalities are not needed.

Features included: PNG and XFT support for alpha transparency and antialiased
fonts, External themes support, Configurable runtime options: X server --
login / shutdown / reboot commands, Single (GDM-like) or double (XDM-like)
input control, Can load predefined user at startup, Configurable welcome /
shutdown messages, Random theme selection.")
    (license license:gpl2)))<|MERGE_RESOLUTION|>--- conflicted
+++ resolved
@@ -143,11 +143,7 @@
                     "sddm-" version ".tar.xz"))
               (sha256
                (base32
-<<<<<<< HEAD
-                "0ch6rdppgy2vbzw0c2x9a4c6ry46vx7p6b76d8xbh2nvxh23xv0k"))))
-=======
                 "0icyi9nqgbp2v6dwh3n3jzff9jv2xy8d4rbsz89hd65x7c3hrv87"))))
->>>>>>> b19f3337
     (build-system cmake-build-system)
     (native-inputs
      `(("extra-cmake-modules" ,extra-cmake-modules)
