--- conflicted
+++ resolved
@@ -2122,8 +2122,6 @@
 well as completely new features.")
     (license license:gpl3+)))
 
-<<<<<<< HEAD
-=======
 (define-public emacs-hl-todo
   (package
     (name "emacs-hl-todo")
@@ -2173,7 +2171,6 @@
     ;; the Expat license.
     (license license:gpl3+)))
 
->>>>>>> 5f010781
 (define-public emacs-hydra
   (package
     (name "emacs-hydra")
