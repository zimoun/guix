--- conflicted
+++ resolved
@@ -80,40 +80,10 @@
   %D%/os-config-desktop.texi			\
   %D%/os-config-lightweight-desktop.texi
 
-<<<<<<< HEAD
-# Do not forget to update these, when updating info_TEXINFOS
-TRANSLATED_INFO =				\
-  %D%/guix.de.texi				\
-  %D%/guix.es.texi				\
-  %D%/guix.fa.texi				\
-  %D%/guix.fr.texi				\
-  %D%/guix.it.texi				\
-  %D%/guix.ko.texi				\
-  %D%/guix.pt_BR.texi				\
-  %D%/guix.ru.texi				\
-  %D%/guix.sk.texi				\
-  %D%/guix.zh_CN.texi				\
-  %D%/contributing.de.texi			\
-  %D%/contributing.es.texi			\
-  %D%/contributing.fa.texi			\
-  %D%/contributing.fr.texi			\
-  %D%/contributing.it.texi			\
-  %D%/contributing.ko.texi			\
-  %D%/contributing.pt_BR.texi			\
-  %D%/contributing.ru.texi			\
-  %D%/contributing.sk.texi			\
-  %D%/contributing.zh_CN.texi			\
-  %D%/guix-cookbook.de.texi			\
-  %D%/guix-cookbook.fa.texi			\
-  %D%/guix-cookbook.fr.texi			\
-  %D%/guix-cookbook.ko.texi			\
-  %D%/guix-cookbook.zh_Hans.texi
-=======
 TRANSLATED_INFO = 						\
   $(call lang_to_texinfo,$(MANUAL_LANGUAGES),guix)		\
   $(call lang_to_texinfo,$(MANUAL_LANGUAGES),contributing)	\
   $(call lang_to_texinfo,$(COOKBOOK_LANGUAGES),guix-cookbook)
->>>>>>> fb5d04d3
 
 # Bundle this file so that makeinfo finds it in out-of-source-tree builds.
 BUILT_SOURCES        += $(OS_CONFIG_EXAMPLES_TEXI) $(TRANSLATED_INFO)
